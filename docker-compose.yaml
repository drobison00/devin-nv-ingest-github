--- conflicted
+++ resolved
@@ -230,13 +230,9 @@
       - YOLOX_GRAPHIC_ELEMENTS_INFER_PROTOCOL=http
       #- YOLOX_TABLE_STRUCTURE_GRPC_ENDPOINT=yolox-table-structure:8001
       - YOLOX_TABLE_STRUCTURE_HTTP_ENDPOINT=http://yolox-table-structure:8000/v1/infer
-<<<<<<< HEAD
       - YOLOX_TABLE_STRUCTURE_INFER_PROTOCOL=http
       - VLM_CAPTION_ENDPOINT=https://ai.api.nvidia.com/v1/gr/meta/llama-3.2-11b-vision-instruct/chat/completions
-=======
-      - YOLOX_TABLE_STRUCTURE_INFER_PROTOCOL=grpc
       - VLM_CAPTION_ENDPOINT=http://vlm:8000/v1/chat/completions
->>>>>>> 80db0b91
       - VLM_CAPTION_MODEL_NAME=meta/llama-3.2-11b-vision-instruct
     healthcheck:
       test: curl --fail http://nv-ingest-ms-runtime:7670/v1/health/ready || exit 1
