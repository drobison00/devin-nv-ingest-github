# SPDX-FileCopyrightText: Copyright (c) 2024, NVIDIA CORPORATION & AFFILIATES.
# All rights reserved.
# SPDX-License-Identifier: Apache-2.0

services:
  redis:
    image: "redis/redis-stack"
    ports:
      - "6379:6379"

  yolox:
    image: ${YOLOX_IMAGE:-nvcr.io/ohlfw0olaadg/ea-participants/nv-yolox-structured-images-v1}:${YOLOX_TAG:-0.2.0}
    ports:
      - "8000:8000"
      - "8001:8001"
      - "8002:8002"
    user: root
    environment:
      - NIM_HTTP_API_PORT=8000
      - NIM_TRITON_LOG_VERBOSE=1
      - NGC_API_KEY=${NIM_NGC_API_KEY:-${NGC_API_KEY:-ngcapikey}}
      - CUDA_VISIBLE_DEVICES=0
    deploy:
      resources:
        reservations:
          devices:
            - driver: nvidia
              device_ids: ["1"]
              capabilities: [gpu]
    runtime: nvidia

  deplot:
    image: ${DEPLOT_IMAGE:-nvcr.io/ohlfw0olaadg/ea-participants/deplot}:${DEPLOT_TAG:-1.0.0}
    ports:
      - "8003:8000"
      - "8004:8001"
      - "8005:8002"
    user: root
    environment:
      - NIM_HTTP_API_PORT=8000
      - NIM_TRITON_LOG_VERBOSE=1
      - NGC_API_KEY=${NIM_NGC_API_KEY:-${NGC_API_KEY:-ngcapikey}}
      - CUDA_VISIBLE_DEVICES=0
    deploy:
      resources:
        reservations:
          devices:
            - driver: nvidia
              device_ids: ["0"]
              capabilities: [gpu]
    runtime: nvidia

  cached:
    image: ${CACHED_IMAGE:-nvcr.io/ohlfw0olaadg/ea-participants/cached}:${CACHED_TAG:-0.2.0}
    shm_size: 2gb
    ports:
      - "8006:8000"
      - "8007:8001"
      - "8008:8002"
    user: root
    environment:
      - NIM_HTTP_API_PORT=8000
      - NIM_TRITON_LOG_VERBOSE=1
      - NGC_API_KEY=${NIM_NGC_API_KEY:-${NGC_API_KEY:-ngcapikey}}
      - CUDA_VISIBLE_DEVICES=0
    deploy:
      resources:
        reservations:
          devices:
            - driver: nvidia
              device_ids: ["1"]
              capabilities: [gpu]
    runtime: nvidia

  paddle:
    image: ${PADDLE_IMAGE:-nvcr.io/ohlfw0olaadg/ea-participants/paddleocr}:${PADDLE_TAG:-0.2.0}
    shm_size: 2gb
    ports:
      - "8009:8000"
      - "8010:8001"
      - "8011:8002"
    user: root
    environment:
      - NIM_HTTP_API_PORT=8000
      - NIM_TRITON_LOG_VERBOSE=1
      - NGC_API_KEY=${NIM_NGC_API_KEY:-${NGC_API_KEY:-ngcapikey}}
      - CUDA_VISIBLE_DEVICES=0
    deploy:
      resources:
        reservations:
          devices:
            - driver: nvidia
              device_ids: ["1"]
              capabilities: [gpu]
    runtime: nvidia

  embedding:
    # NIM ON
    image: ${EMBEDDING_IMAGE:-nvcr.io/nim/nvidia/nv-embedqa-e5-v5}:${EMBEDDING_TAG:-1.1.0}
    shm_size: 16gb
    ports:
      - "8012:8000"
      - "8013:8001"
      - "8014:8002"
    environment:
      - NIM_HTTP_API_PORT=8000
      - NIM_TRITON_LOG_VERBOSE=1
      - NGC_API_KEY=${NIM_NGC_API_KEY:-${NGC_API_KEY:-ngcapikey}}
      - CUDA_VISIBLE_DEVICES=0
    deploy:
      resources:
        reservations:
          devices:
            - driver: nvidia
              device_ids: ["1"]
              capabilities: [gpu]
    runtime: nvidia

  nv-ingest-ms-runtime:
<<<<<<< HEAD
    #image: nvcr.io/ohlfw0olaadg/ea-participants/nv-ingest:24.08
    image: nv-ingest:devin_issue_195
=======
    image: nvcr.io/ohlfw0olaadg/ea-participants/nv-ingest:24.10
>>>>>>> cefb7ef0
    build:
      context: ${NV_INGEST_ROOT:-.}
      dockerfile: "./Dockerfile"
      target: runtime
    volumes:
      - ${DATASET_ROOT:-./data}:/workspace/data
    ports:
      - "7670:7670"
    cap_add:
      - sys_nice
    environment:
      - CACHED_GRPC_ENDPOINT=cached:8001
      - CACHED_HTTP_ENDPOINT=http://cached:8000/v1/infer
      - CACHED_INFER_PROTOCOL=grpc
      - CUDA_VISIBLE_DEVICES=0
      - DEPLOT_GRPC_ENDPOINT=""
      # self hosted deplot
      - DEPLOT_HEALTH_ENDPOINT=deplot:8000
      - DEPLOT_HTTP_ENDPOINT=http://deplot:8000/v1/chat/completions
      # build.nvidia.com hosted deplot
      - DEPLOT_INFER_PROTOCOL=http
      #- DEPLOT_HTTP_ENDPOINT=https://ai.api.nvidia.com/v1/vlm/google/deplot
      - DOUGHNUT_GRPC_TRITON=triton-doughnut:8001
      - INGEST_LOG_LEVEL=DEFAULT
      - MESSAGE_CLIENT_HOST=redis
      - MESSAGE_CLIENT_PORT=6379
      - MINIO_BUCKET=${MINIO_BUCKET:-nv-ingest}
      - MRC_IGNORE_NUMA_CHECK=1
      - NGC_API_KEY=${NGC_API_KEY:-ngcapikey}
      - NVIDIA_BUILD_API_KEY=${NVIDIA_BUILD_API_KEY:-${NGC_API_KEY:-ngcapikey}}
      - OTEL_EXPORTER_OTLP_ENDPOINT=otel-collector:4317
      - PADDLE_GRPC_ENDPOINT=paddle:8001
      - PADDLE_HTTP_ENDPOINT=http://paddle:8000/v1/infer
      - PADDLE_INFER_PROTOCOL=grpc
      - READY_CHECK_ALL_COMPONENTS=True
      - REDIS_MORPHEUS_TASK_QUEUE=morpheus_task_queue
      - YOLOX_GRPC_ENDPOINT=yolox:8001
      - YOLOX_HTTP_ENDPOINT=http://yolox:8000/v1/infer
      - YOLOX_INFER_PROTOCOL=grpc
    healthcheck:
      test: curl --fail http://nv-ingest-ms-runtime:7670/v1/health/ready || exit 1
      interval: 10s
      timeout: 5s
      retries: 5
    deploy:
      resources:
        reservations:
          devices:
            - driver: nvidia
              device_ids: ["1"]
              capabilities: [gpu]
  
  otel-collector:
    image: otel/opentelemetry-collector-contrib:0.91.0
    hostname: otel-collector
    command: ["--config=/etc/otel-collector-config.yaml"]
    volumes:
      - ./config/otel-collector-config.yaml:/etc/otel-collector-config.yaml
    ports:
      - "8888:8888" # Prometheus metrics exposed by the collector
      - "8889:8889" # Prometheus exporter metrics
      - "13133:13133" # health_check extension
      - "9411" # Zipkin receiver
      - "4317:4317" # OTLP gRPC receiver
      - "4318:4318" # OTLP/HTTP receiver
      - "55680:55679" # zpages extension
    depends_on:
      - zipkin

  zipkin:
    image: openzipkin/zipkin
    environment:
      JAVA_OPTS: "-Xms2g -Xmx2g -XX:+ExitOnOutOfMemoryError"
    ports:
      - "9411:9411" # Zipkin UI and API

  prometheus:
    image: prom/prometheus:latest
    command:
      - --web.console.templates=/etc/prometheus/consoles
      - --web.console.libraries=/etc/prometheus/console_libraries
      - --storage.tsdb.retention.time=1h
      - --config.file=/etc/prometheus/prometheus-config.yaml
      - --storage.tsdb.path=/prometheus
      - --web.enable-lifecycle
      - --web.route-prefix=/
      - --enable-feature=exemplar-storage
      - --enable-feature=otlp-write-receiver
    volumes:
      - ./config/prometheus.yaml:/etc/prometheus/prometheus-config.yaml
    ports:
      - "9090:9090"

  grafana:
    container_name: grafana-service
    image: grafana/grafana
    ports:
      - "3000:3000"

#  etcd:
#    # Turn on to leverage the `vdb_upload` task
#    restart: always
#    container_name: milvus-etcd
#    image: quay.io/coreos/etcd:v3.5.5
#    environment:
#      - ETCD_AUTO_COMPACTION_MODE=revision
#      - ETCD_AUTO_COMPACTION_RETENTION=1000
#      - ETCD_QUOTA_BACKEND_BYTES=4294967296
#      - ETCD_SNAPSHOT_COUNT=50000
#    volumes:
#      - ./.volumes/etcd:/etcd
#    command: etcd -advertise-client-urls=http://127.0.0.1:2379 -listen-client-urls http://0.0.0.0:2379 --data-dir /etcd
#    healthcheck:
#      test: ["CMD", "etcdctl", "endpoint", "health"]
#      interval: 30s
#      timeout: 20s
#      retries: 3

#  minio:
#    # Turn on to leverage the `store` and `vdb_upload` task
#    restart: always
#    container_name: minio
#    hostname: minio
#    image: minio/minio:RELEASE.2023-03-20T20-16-18Z
#    environment:
#      MINIO_ACCESS_KEY: ${MINIO_ACCESS_KEY:-minioadmin}
#      MINIO_SECRET_KEY: ${MINIO_SECRET_KEY:-minioadmin}
#    ports:
#      - "9001:9001"
#      - "9000:9000"
#    volumes:
#      - ./.volumes/minio:/minio_data
#    command: minio server /minio_data --console-address ":9001"
#    healthcheck:
#      test: ["CMD", "curl", "-f", "http://localhost:9000/minio/health/live"]
#      interval: 30s
#      timeout: 20s
#      retries: 3

  # milvus:
  #   # Turn on to leverage the `vdb_upload` task
  #   restart: always
  #   container_name: milvus-standalone
  #   image: milvusdb/milvus:v2.4.9-gpu
  #   command: ["milvus", "run", "standalone"]
  #   hostname: milvus
  #   security_opt:
  #     - seccomp:unconfined
  #   environment:
  #     ETCD_ENDPOINTS: etcd:2379
  #     MINIO_ADDRESS: minio:9000
  #   volumes:
  #     - ./.volumes/milvus:/var/lib/milvus
  #   healthcheck:
  #     test: ["CMD", "curl", "-f", "http://localhost:9091/healthz"]
  #     interval: 30s
  #     start_period: 90s
  #     timeout: 20s
  #     retries: 3
  #   ports:
  #     - "19530:19530"
  #     - "9091:9091"
  #   deploy:
  #     resources:
  #       reservations:
  #         devices:
  #           - driver: nvidia
  #             device_ids: ["1"]
  #             capabilities: [gpu]
  #   depends_on:
  #     - "etcd"
  #     - "minio"

#  attu:
#    # Turn on to leverage the `vdb_upload` task
#    restart: always
#    container_name: milvus-attu
#    image: zilliz/attu:v2.3.5
#    hostname: attu
#    environment:
#      MILVUS_URL: http://milvus:19530
#    ports:
#      - "3001:3000"
#    depends_on:
#      - "milvus"
<|MERGE_RESOLUTION|>--- conflicted
+++ resolved
@@ -117,12 +117,8 @@
     runtime: nvidia
 
   nv-ingest-ms-runtime:
-<<<<<<< HEAD
-    #image: nvcr.io/ohlfw0olaadg/ea-participants/nv-ingest:24.08
-    image: nv-ingest:devin_issue_195
-=======
-    image: nvcr.io/ohlfw0olaadg/ea-participants/nv-ingest:24.10
->>>>>>> cefb7ef0
+    #image: nvcr.io/ohlfw0olaadg/ea-participants/nv-ingest:24.10.1
+    image: nv-ingest:devin_issue_191
     build:
       context: ${NV_INGEST_ROOT:-.}
       dockerfile: "./Dockerfile"
