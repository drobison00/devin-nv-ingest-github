# SPDX-FileCopyrightText: Copyright (c) 2024, NVIDIA CORPORATION & AFFILIATES.
# All rights reserved.
# SPDX-License-Identifier: Apache-2.0

# Copyright (c) 2024, NVIDIA CORPORATION.
#
# Licensed under the Apache License, Version 2.0 (the "License");
# you may not use this file except in compliance with the License.
# You may obtain a copy of the License at
#
#     http://www.apache.org/licenses/LICENSE-2.0
#
# Unless required by applicable law or agreed to in writing, software
# distributed under the License is distributed on an "AS IS" BASIS,
# WITHOUT WARRANTIES OR CONDITIONS OF ANY KIND, either express or implied.
# See the License for the specific language governing permissions and
# limitations under the License.

import logging
import traceback

from math import log
from typing import List
from typing import Optional
from typing import Tuple

import numpy as np
import pypdfium2 as libpdfium
import tritonclient.grpc as grpcclient

from nv_ingest.extraction_workflows.pdf import yolox_utils
from nv_ingest.schemas.metadata_schema import AccessLevelEnum
from nv_ingest.schemas.metadata_schema import TextTypeEnum
from nv_ingest.schemas.pdf_extractor_schema import PDFiumConfigSchema
from nv_ingest.util.image_processing.transforms import crop_image
from nv_ingest.util.image_processing.transforms import numpy_to_base64
from nv_ingest.util.nim.helpers import create_inference_client
from nv_ingest.util.nim.helpers import get_version
from nv_ingest.util.nim.helpers import perform_model_inference
<<<<<<< HEAD
from nv_ingest.util.pdf.metadata_aggregators import Base64Image, CroppedImageWithContent
=======
from nv_ingest.util.nim.helpers import preprocess_image_for_paddle
from nv_ingest.util.pdf.metadata_aggregators import Base64Image
from nv_ingest.util.pdf.metadata_aggregators import ImageChart
from nv_ingest.util.pdf.metadata_aggregators import ImageTable
>>>>>>> f8d6572c
from nv_ingest.util.pdf.metadata_aggregators import construct_image_metadata
from nv_ingest.util.pdf.metadata_aggregators import construct_table_and_chart_metadata
from nv_ingest.util.pdf.metadata_aggregators import construct_text_metadata
from nv_ingest.util.pdf.metadata_aggregators import extract_pdf_metadata
from nv_ingest.util.pdf.pdfium import PDFIUM_PAGEOBJ_MAPPING
from nv_ingest.util.pdf.pdfium import pdfium_pages_to_numpy
from nv_ingest.util.pdf.pdfium import pdfium_try_get_bitmap_as_numpy

<<<<<<< HEAD
# TODO (Devin): All of these should move to configuration parameters in the NIM caller Stage
=======
>>>>>>> f8d6572c
PADDLE_MIN_WIDTH = 32
PADDLE_MIN_HEIGHT = 32
YOLOX_MAX_BATCH_SIZE = 8
YOLOX_MAX_WIDTH = 1536
YOLOX_MAX_HEIGHT = 1536
YOLOX_NUM_CLASSES = 3
YOLOX_CONF_THRESHOLD = 0.01
YOLOX_IOU_THRESHOLD = 0.5
YOLOX_MIN_SCORE = 0.1
YOLOX_FINAL_SCORE = 0.48

logger = logging.getLogger(__name__)


def extract_tables_and_charts_using_image_ensemble(
        pages: List[libpdfium.PdfPage],
        config: PDFiumConfigSchema,
        max_batch_size: int = YOLOX_MAX_BATCH_SIZE,
        num_classes: int = YOLOX_NUM_CLASSES,
        conf_thresh: float = YOLOX_CONF_THRESHOLD,
        iou_thresh: float = YOLOX_IOU_THRESHOLD,
        min_score: float = YOLOX_MIN_SCORE,
        final_thresh: float = YOLOX_FINAL_SCORE,
        trace_info: Optional[List] = None,
) -> List[Tuple[int, CroppedImageWithContent]]:
    """
    Extract tables and charts from a series of document pages using an ensemble of image-based models.

    This function processes a list of document pages to detect and extract tables and charts.
    It uses a sequence of models hosted on different inference servers to achieve this.

    Parameters
    ----------
    pages : List[libpdfium.PdfPage]
        A list of document pages to process.
    yolox_nim_endpoint_url : str
        The URL of the Triton inference server endpoint for the primary model.
    model_name : str
        The name of the model to use on the Triton server.
    max_batch_size : int, optional
        The maximum number of pages to process in a single batch (default is 16).
    num_classes : int, optional
        The number of classes the model is trained to detect (default is 3).
    conf_thresh : float, optional
        The confidence threshold for detection (default is 0.01).
    iou_thresh : float, optional
        The Intersection Over Union (IoU) threshold for non-maximum suppression (default is 0.5).
    min_score : float, optional
        The minimum score threshold for considering a detection valid (default is 0.1).
    final_thresh: float, optional
        Threshold for keeping a bounding box applied after postprocessing. (default is 0.48)


    Returns
    -------
    List[Tuple[int, ImageTable]]
        A list of tuples, each containing the page index and an `ImageTable` or `ImageChart` object
        representing the detected table or chart along with its associated metadata.

    Notes
    -----
    This function centralizes the management of inference clients, handles batch processing
    of pages, and manages the inference and post-processing of results from multiple models.
    It ensures that the results are properly associated with their corresponding pages and
    regions within those pages.

    Examples
    --------
    >>> pages = [libpdfium.PdfPage(), libpdfium.PdfPage()]  # List of pages from a document
    >>> tables_and_charts = extract_tables_and_charts_using_image_ensemble(
    ...     pages,
    ...     yolox_nim_endpoint_url="http://localhost:8000",
    ...     model_name="model",
    ...     max_batch_size=8,
    ...     num_classes=3,
    ...     conf_thresh=0.5,
    ...     iou_thresh=0.5,
    ...     min_score=0.2
    ... )
    >>> for page_idx, image_obj in tables_and_charts:
    ...     print(f"Page: {page_idx}, Object: {image_obj}")
    """
    tables_and_charts = []

<<<<<<< HEAD
    yolox_client = None
    try:
        yolox_client = create_inference_client(config.yolox_endpoints, config.auth_token)
=======
    if not extract_tables and not extract_charts:
        logger.debug("Nothing to do since both extract_tables and extract_charts are set to false.")
        return tables_and_charts

    yolox_client = paddle_client = deplot_client = cached_client = None
    paddle_version = None
    try:
        yolox_client = create_inference_client(config.yolox_endpoints, config.auth_token, config.yolox_infer_protocol)
        if extract_tables:
            paddle_client = create_inference_client(
                config.paddle_endpoints, config.auth_token, config.paddle_infer_protocol
            )
            paddle_version = get_version(config.paddle_endpoints[1])
        if extract_charts:
            cached_client = create_inference_client(
                config.cached_endpoints, config.auth_token, config.cached_infer_protocol
            )
            deplot_client = create_inference_client(
                config.deplot_endpoints, config.auth_token, config.deplot_infer_protocol
            )
>>>>>>> f8d6572c

        batches = []
        i = 0
        while i < len(pages):
            batch_size = min(2 ** int(log(len(pages) - i, 2)), max_batch_size)
            batches.append(pages[i: i + batch_size])  # noqa: E203
            i += batch_size

        page_index = 0
        for batch in batches:
            original_images, _ = pdfium_pages_to_numpy(
                batch, scale_tuple=(YOLOX_MAX_WIDTH, YOLOX_MAX_HEIGHT), trace_info=trace_info
            )

            # original images is an implicitly indexed list of pages
            original_image_shapes = [image.shape for image in original_images]
            input_array = prepare_images_for_inference(original_images)

            output_array = perform_model_inference(yolox_client, "yolox", input_array, trace_info=trace_info)
<<<<<<< HEAD

            # Get back inference results
            yolox_annotated_detections = process_inference_results(
=======
            results = process_inference_results(
>>>>>>> f8d6572c
                output_array, original_image_shapes, num_classes, conf_thresh, iou_thresh, min_score, final_thresh
            )

            for annotation_dict, original_image in zip(yolox_annotated_detections, original_images):
                extract_table_and_chart_images(
                    annotation_dict,
                    original_image,
                    page_index,
                    tables_and_charts,
<<<<<<< HEAD
=======
                    extract_tables=extract_tables,
                    extract_charts=extract_charts,
                    paddle_version=paddle_version,
                    trace_info=trace_info,
>>>>>>> f8d6572c
                )

                page_index += 1

    except Exception as e:
        logger.error(f"Unhandled error during table/chart extraction: {str(e)}")
        traceback.print_exc()
        raise e
    finally:
        if isinstance(yolox_client, grpcclient.InferenceServerClient):
            yolox_client.close()

    logger.debug(f"Extracted {len(tables_and_charts)} tables and charts.")

    return tables_and_charts


def prepare_images_for_inference(images: List[np.ndarray]) -> np.ndarray:
    """
    Prepare a list of images for model inference by resizing and reordering axes.

    Parameters
    ----------
    images : List[np.ndarray]
        A list of image arrays to be prepared for inference.

    Returns
    -------
    np.ndarray
        A numpy array suitable for model input, with the shape reordered to match the expected input format.

    Notes
    -----
    The images are resized to 1024x1024 pixels and the axes are reordered to match the expected input shape for
    the model (batch, channels, height, width).

    Examples
    --------
    >>> images = [np.random.rand(1536, 1536, 3) for _ in range(2)]
    >>> input_array = prepare_images_for_inference(images)
    >>> input_array.shape
    (2, 3, 1024, 1024)
    """

    resized_images = [yolox_utils.resize_image(image, (1024, 1024)) for image in images]
    return np.einsum("bijk->bkij", resized_images).astype(np.float32)


def process_inference_results(
        output_array: np.ndarray,
        original_image_shapes: List[Tuple[int, int]],
        num_classes: int,
        conf_thresh: float,
        iou_thresh: float,
        min_score: float,
        final_thresh: float,
):
    """
    Process the model output to generate detection results and expand bounding boxes.

    Parameters
    ----------
    output_array : np.ndarray
        The raw output from the model inference.
    original_image_shapes : List[Tuple[int, int]]
        The shapes of the original images before resizing, used for scaling bounding boxes.
    num_classes : int
        The number of classes the model can detect.
    conf_thresh : float
        The confidence threshold for detecting objects.
    iou_thresh : float
        The Intersection Over Union (IoU) threshold for non-maximum suppression.
    min_score : float
        The minimum score for keeping a detection.
    final_thresh: float
        Threshold for keeping a bounding box applied after postprocessing.


    Returns
    -------
    List[dict]
        A list of dictionaries, each containing processed detection results including expanded bounding boxes.

    Notes
    -----
    This function applies non-maximum suppression to the model's output and scales the bounding boxes back to the
    original image size.

    Examples
    --------
    >>> output_array = np.random.rand(2, 100, 85)
    >>> original_image_shapes = [(1536, 1536), (1536, 1536)]
    >>> results = process_inference_results(output_array, original_image_shapes, 80, 0.5, 0.5, 0.1)
    >>> len(results)
    2
    """
    pred = yolox_utils.postprocess_model_prediction(
        output_array, num_classes, conf_thresh, iou_thresh, class_agnostic=True
    )
    results = yolox_utils.postprocess_results(pred, original_image_shapes, min_score=min_score)

    annotation_dicts = [yolox_utils.expand_chart_bboxes(annotation_dict) for annotation_dict in results]
    inference_results = []

    # Filter out bounding boxes below the final threshold
    for annotation_dict in annotation_dicts:
        new_dict = {}
        if "table" in annotation_dict:
            new_dict["table"] = [bb for bb in annotation_dict["table"] if bb[4] >= final_thresh]
        if "chart" in annotation_dict:
            new_dict["chart"] = [bb for bb in annotation_dict["chart"] if bb[4] >= final_thresh]
        if "title" in annotation_dict:
            new_dict["title"] = annotation_dict["title"]
        inference_results.append(new_dict)

    return inference_results


# Handle individual table/chart extraction and model inference
<<<<<<< HEAD
def extract_table_and_chart_images(
        annotation_dict,
        original_image,
        page_idx,
        tables_and_charts,
=======
def handle_table_chart_extraction(
    annotation_dict,
    original_image,
    page_idx,
    paddle_client,
    deplot_client,
    cached_client,
    tables_and_charts,
    extract_tables=True,
    extract_charts=True,
    paddle_version=None,
    trace_info=None,
>>>>>>> f8d6572c
):
    """
    Handle the extraction of tables and charts from the inference results and run additional model inference.

    Parameters
    ----------
    annotation_dict : dict
        A dictionary containing detected objects and their bounding boxes.
    original_image : np.ndarray
        The original image from which objects were detected.
    page_idx : int
        The index of the current page being processed.
    # paddle_client : grpcclient.InferenceServerClient
    #     The gRPC client for the paddle model used to process tables.
    # deplot_client : grpcclient.InferenceServerClient
    #     The gRPC client for the deplot model used to process charts.
    # cached_client : grpcclient.InferenceServerClient
    #     The gRPC client for the cached model used to process charts.
    tables_and_charts : List[Tuple[int, ImageTable]]
        A list to which extracted tables and charts will be appended.

    Notes
    -----
    This function iterates over detected objects, crops the original image to the bounding boxes,
    and runs additional inference on the cropped images to extract detailed information about tables
    and charts.

    Examples
    --------
    >>> annotation_dict = {"table": [], "chart": []}
    >>> original_image = np.random.rand(1536, 1536, 3)
    >>> tables_and_charts = []
    #>>> handle_table_chart_extraction(annotation_dict, original_image, 0, paddle_client, deplot_client, cached_client,
    >>> extract_table_and_chart_images(annotation_dict, original_image, 0, tables_and_charts)
    """

    width, height, *_ = original_image.shape
    for label in ["table", "chart"]:
        if not annotation_dict:
            continue

        objects = annotation_dict[label]
        for idx, bboxes in enumerate(objects):
            *bbox, _ = bboxes
            h1, w1, h2, w2 = bbox * np.array([height, width, height, width])

<<<<<<< HEAD
            cropped = crop_image(original_image, (h1, w1, h2, w2))
            base64_img = numpy_to_base64(cropped)
=======
            if extract_tables and label == "table":
                # PaddleOCR NIM enforces minimum dimensions for TRT engines.
                cropped = crop_image(
                    original_image,
                    (h1, w1, h2, w2),
                    min_width=PADDLE_MIN_WIDTH,
                    min_height=PADDLE_MIN_HEIGHT,
                )
                if cropped is None:
                    continue

                base64_img = numpy_to_base64(cropped)

                if isinstance(paddle_client, grpcclient.InferenceServerClient):
                    cropped = preprocess_image_for_paddle(cropped, paddle_version=paddle_version)

                table_content = call_image_inference_model(paddle_client, "paddle", cropped, trace_info=trace_info)
                table_data = ImageTable(
                    content=table_content, image=base64_img, bbox=(w1, h1, w2, h2), max_width=width, max_height=height
                )
                tables_and_charts.append((page_idx, table_data))

            elif extract_charts and label == "chart":
                cropped = crop_image(original_image, (h1, w1, h2, w2))
                if cropped is None:
                    continue

                base64_img = numpy_to_base64(cropped)

                deplot_result = call_image_inference_model(deplot_client, "deplot", cropped, trace_info=trace_info)
                cached_result = call_image_inference_model(cached_client, "cached", cropped, trace_info=trace_info)
                chart_content = join_cached_and_deplot_output(cached_result, deplot_result)
                chart_data = ImageChart(
                    content=chart_content, image=base64_img, bbox=(w1, h1, w2, h2), max_width=width, max_height=height
                )
                tables_and_charts.append((page_idx, chart_data))
>>>>>>> f8d6572c

            table_data = CroppedImageWithContent(
                content="TODO (Devin): Handle downstream", image=base64_img, bbox=(w1, h1, w2, h2), max_width=width,
                max_height=height, type_string=label
            )
            tables_and_charts.append((page_idx, table_data))

# Define a helper function to use unstructured-io to extract text from a base64
# encoded bytestream PDF
def pdfium(
        pdf_stream,
        extract_text: bool,
        extract_images: bool,
        extract_tables: bool,
        extract_charts: bool,
        trace_info=None,
        **kwargs,
):
    """
    Helper function to use pdfium to extract text from a bytestream PDF.

    Parameters
    ----------
    pdf_stream : io.BytesIO
        A bytestream PDF.
    extract_text : bool
        Specifies whether to extract text.
    extract_images : bool
        Specifies whether to extract images.
    extract_tables : bool
        Specifies whether to extract tables.
    extract_charts : bool
        Specifies whether to extract tables.
    **kwargs
        The keyword arguments are used for additional extraction parameters.

        kwargs.pdfium_config : dict, optional[PDFiumConfigSchema]

    Returns
    -------
    str
        A string of extracted text.
    """
    logger.debug("Extracting PDF with pdfium backend.")

    row_data = kwargs.get("row_data")
    source_id = row_data["source_id"]
    text_depth = kwargs.get("text_depth", "page")
    text_depth = TextTypeEnum[text_depth.upper()]

    # get base metadata
    metadata_col = kwargs.get("metadata_column", "metadata")

    pdfium_config = kwargs.get("pdfium_config", {})
    pdfium_config = pdfium_config if pdfium_config is not None else {}

    base_unified_metadata = row_data[metadata_col] if metadata_col in row_data.index else {}

    base_source_metadata = base_unified_metadata.get("source_metadata", {})
    source_location = base_source_metadata.get("source_location", "")
    collection_id = base_source_metadata.get("collection_id", "")
    partition_id = base_source_metadata.get("partition_id", -1)
    access_level = base_source_metadata.get("access_level", AccessLevelEnum.LEVEL_1)

    pages = []
    extracted_data = []
    doc = libpdfium.PdfDocument(pdf_stream)
    pdf_metadata = extract_pdf_metadata(doc, source_id)

    source_metadata = {
        "source_name": pdf_metadata.filename,
        "source_id": source_id,
        "source_location": source_location,
        "source_type": pdf_metadata.source_type,
        "collection_id": collection_id,
        "date_created": pdf_metadata.date_created,
        "last_modified": pdf_metadata.last_modified,
        "summary": "",
        "partition_id": partition_id,
        "access_level": access_level,
    }

    logger.debug(f"Extracting text from PDF with {pdf_metadata.page_count} pages.")
    logger.debug(f"Extract text: {extract_text}")
    logger.debug(f"extract images: {extract_images}")
    logger.debug(f"extract tables: {extract_tables}")
    logger.debug(f"extract tables: {extract_charts}")

    # Pdfium does not support text extraction at the document level
    accumulated_text = []
    text_depth = text_depth if text_depth == TextTypeEnum.PAGE else TextTypeEnum.DOCUMENT
    for page_idx in range(pdf_metadata.page_count):
        page = doc.get_page(page_idx)
        page_width, page_height = doc.get_page_size(page_idx)

        # https://pypdfium2.readthedocs.io/en/stable/python_api.html#module-pypdfium2._helpers.textpage
        if extract_text:
            textpage = page.get_textpage()
            page_text = textpage.get_text_bounded()
            accumulated_text.append(page_text)

            if text_depth == TextTypeEnum.PAGE:
                text_extraction = construct_text_metadata(
                    accumulated_text,
                    pdf_metadata.keywords,
                    page_idx,
                    -1,
                    -1,
                    -1,
                    pdf_metadata.page_count,
                    text_depth,
                    source_metadata,
                    base_unified_metadata,
                )

                extracted_data.append(text_extraction)
                accumulated_text = []

        # Image extraction
        if extract_images:
            for obj in page.get_objects():
                obj_type = PDFIUM_PAGEOBJ_MAPPING.get(obj.type, "UNKNOWN")
                if obj_type == "IMAGE":
                    try:
                        # Attempt to retrieve the image bitmap
                        image_numpy: np.ndarray = pdfium_try_get_bitmap_as_numpy(obj)
                        image_base64: str = numpy_to_base64(image_numpy)
                        image_bbox = obj.get_pos()
                        image_size = obj.get_size()
                        image_data = Base64Image(
                            image=image_base64, bbox=image_bbox, width=image_size[0], height=image_size[1],
                            max_width=page_width, max_height=page_height
                        )

                        extracted_image_data = construct_image_metadata(
                            image_data,
                            page_idx,
                            pdf_metadata.page_count,
                            source_metadata,
                            base_unified_metadata,
                        )

                        extracted_data.append(extracted_image_data)
                    except Exception as e:
                        logger.error(f"Error extracting image: {e}")
                        pass  # Pdfium failed to extract the image associated with this object - corrupt or missing.

        # Table and chart collection
        if extract_tables or extract_charts:
            pages.append(page)

    if extract_text and text_depth == TextTypeEnum.DOCUMENT:
        text_extraction = construct_text_metadata(
            accumulated_text,
            pdf_metadata.keywords,
            -1,
            -1,
            -1,
            -1,
            pdf_metadata.page_count,
            text_depth,
            source_metadata,
            base_unified_metadata,
        )

        extracted_data.append(text_extraction)

    if extract_tables or extract_charts:
        for page_idx, table_and_charts in extract_tables_and_charts_using_image_ensemble(
                pages,
                pdfium_config, # TODO(Devin) : Fix this
                trace_info=trace_info,
        ):
            extracted_data.append(
                construct_table_and_chart_metadata(
                    table_and_charts,
                    page_idx,
                    pdf_metadata.page_count,
                    source_metadata,
                    base_unified_metadata,
                )
            )

    logger.debug(f"Extracted {len(extracted_data)} items from PDF.")

    return extracted_data<|MERGE_RESOLUTION|>--- conflicted
+++ resolved
@@ -37,14 +37,9 @@
 from nv_ingest.util.nim.helpers import create_inference_client
 from nv_ingest.util.nim.helpers import get_version
 from nv_ingest.util.nim.helpers import perform_model_inference
-<<<<<<< HEAD
-from nv_ingest.util.pdf.metadata_aggregators import Base64Image, CroppedImageWithContent
-=======
 from nv_ingest.util.nim.helpers import preprocess_image_for_paddle
 from nv_ingest.util.pdf.metadata_aggregators import Base64Image
-from nv_ingest.util.pdf.metadata_aggregators import ImageChart
-from nv_ingest.util.pdf.metadata_aggregators import ImageTable
->>>>>>> f8d6572c
+from nv_ingest.util.pdf.metadata_aggregators import CroppedImageWithContent
 from nv_ingest.util.pdf.metadata_aggregators import construct_image_metadata
 from nv_ingest.util.pdf.metadata_aggregators import construct_table_and_chart_metadata
 from nv_ingest.util.pdf.metadata_aggregators import construct_text_metadata
@@ -53,10 +48,7 @@
 from nv_ingest.util.pdf.pdfium import pdfium_pages_to_numpy
 from nv_ingest.util.pdf.pdfium import pdfium_try_get_bitmap_as_numpy
 
-<<<<<<< HEAD
 # TODO (Devin): All of these should move to configuration parameters in the NIM caller Stage
-=======
->>>>>>> f8d6572c
 PADDLE_MIN_WIDTH = 32
 PADDLE_MIN_HEIGHT = 32
 YOLOX_MAX_BATCH_SIZE = 8
@@ -141,32 +133,9 @@
     """
     tables_and_charts = []
 
-<<<<<<< HEAD
     yolox_client = None
     try:
         yolox_client = create_inference_client(config.yolox_endpoints, config.auth_token)
-=======
-    if not extract_tables and not extract_charts:
-        logger.debug("Nothing to do since both extract_tables and extract_charts are set to false.")
-        return tables_and_charts
-
-    yolox_client = paddle_client = deplot_client = cached_client = None
-    paddle_version = None
-    try:
-        yolox_client = create_inference_client(config.yolox_endpoints, config.auth_token, config.yolox_infer_protocol)
-        if extract_tables:
-            paddle_client = create_inference_client(
-                config.paddle_endpoints, config.auth_token, config.paddle_infer_protocol
-            )
-            paddle_version = get_version(config.paddle_endpoints[1])
-        if extract_charts:
-            cached_client = create_inference_client(
-                config.cached_endpoints, config.auth_token, config.cached_infer_protocol
-            )
-            deplot_client = create_inference_client(
-                config.deplot_endpoints, config.auth_token, config.deplot_infer_protocol
-            )
->>>>>>> f8d6572c
 
         batches = []
         i = 0
@@ -186,13 +155,9 @@
             input_array = prepare_images_for_inference(original_images)
 
             output_array = perform_model_inference(yolox_client, "yolox", input_array, trace_info=trace_info)
-<<<<<<< HEAD
 
             # Get back inference results
             yolox_annotated_detections = process_inference_results(
-=======
-            results = process_inference_results(
->>>>>>> f8d6572c
                 output_array, original_image_shapes, num_classes, conf_thresh, iou_thresh, min_score, final_thresh
             )
 
@@ -202,13 +167,6 @@
                     original_image,
                     page_index,
                     tables_and_charts,
-<<<<<<< HEAD
-=======
-                    extract_tables=extract_tables,
-                    extract_charts=extract_charts,
-                    paddle_version=paddle_version,
-                    trace_info=trace_info,
->>>>>>> f8d6572c
                 )
 
                 page_index += 1
@@ -328,26 +286,11 @@
 
 
 # Handle individual table/chart extraction and model inference
-<<<<<<< HEAD
 def extract_table_and_chart_images(
         annotation_dict,
         original_image,
         page_idx,
         tables_and_charts,
-=======
-def handle_table_chart_extraction(
-    annotation_dict,
-    original_image,
-    page_idx,
-    paddle_client,
-    deplot_client,
-    cached_client,
-    tables_and_charts,
-    extract_tables=True,
-    extract_charts=True,
-    paddle_version=None,
-    trace_info=None,
->>>>>>> f8d6572c
 ):
     """
     Handle the extraction of tables and charts from the inference results and run additional model inference.
@@ -360,12 +303,6 @@
         The original image from which objects were detected.
     page_idx : int
         The index of the current page being processed.
-    # paddle_client : grpcclient.InferenceServerClient
-    #     The gRPC client for the paddle model used to process tables.
-    # deplot_client : grpcclient.InferenceServerClient
-    #     The gRPC client for the deplot model used to process charts.
-    # cached_client : grpcclient.InferenceServerClient
-    #     The gRPC client for the cached model used to process charts.
     tables_and_charts : List[Tuple[int, ImageTable]]
         A list to which extracted tables and charts will be appended.
 
@@ -380,7 +317,6 @@
     >>> annotation_dict = {"table": [], "chart": []}
     >>> original_image = np.random.rand(1536, 1536, 3)
     >>> tables_and_charts = []
-    #>>> handle_table_chart_extraction(annotation_dict, original_image, 0, paddle_client, deplot_client, cached_client,
     >>> extract_table_and_chart_images(annotation_dict, original_image, 0, tables_and_charts)
     """
 
@@ -394,47 +330,8 @@
             *bbox, _ = bboxes
             h1, w1, h2, w2 = bbox * np.array([height, width, height, width])
 
-<<<<<<< HEAD
             cropped = crop_image(original_image, (h1, w1, h2, w2))
             base64_img = numpy_to_base64(cropped)
-=======
-            if extract_tables and label == "table":
-                # PaddleOCR NIM enforces minimum dimensions for TRT engines.
-                cropped = crop_image(
-                    original_image,
-                    (h1, w1, h2, w2),
-                    min_width=PADDLE_MIN_WIDTH,
-                    min_height=PADDLE_MIN_HEIGHT,
-                )
-                if cropped is None:
-                    continue
-
-                base64_img = numpy_to_base64(cropped)
-
-                if isinstance(paddle_client, grpcclient.InferenceServerClient):
-                    cropped = preprocess_image_for_paddle(cropped, paddle_version=paddle_version)
-
-                table_content = call_image_inference_model(paddle_client, "paddle", cropped, trace_info=trace_info)
-                table_data = ImageTable(
-                    content=table_content, image=base64_img, bbox=(w1, h1, w2, h2), max_width=width, max_height=height
-                )
-                tables_and_charts.append((page_idx, table_data))
-
-            elif extract_charts and label == "chart":
-                cropped = crop_image(original_image, (h1, w1, h2, w2))
-                if cropped is None:
-                    continue
-
-                base64_img = numpy_to_base64(cropped)
-
-                deplot_result = call_image_inference_model(deplot_client, "deplot", cropped, trace_info=trace_info)
-                cached_result = call_image_inference_model(cached_client, "cached", cropped, trace_info=trace_info)
-                chart_content = join_cached_and_deplot_output(cached_result, deplot_result)
-                chart_data = ImageChart(
-                    content=chart_content, image=base64_img, bbox=(w1, h1, w2, h2), max_width=width, max_height=height
-                )
-                tables_and_charts.append((page_idx, chart_data))
->>>>>>> f8d6572c
 
             table_data = CroppedImageWithContent(
                 content="TODO (Devin): Handle downstream", image=base64_img, bbox=(w1, h1, w2, h2), max_width=width,
