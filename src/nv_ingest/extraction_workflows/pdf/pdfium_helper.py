# SPDX-FileCopyrightText: Copyright (c) 2024, NVIDIA CORPORATION & AFFILIATES.
# All rights reserved.
# SPDX-License-Identifier: Apache-2.0

# Copyright (c) 2024, NVIDIA CORPORATION.
#
# Licensed under the Apache License, Version 2.0 (the "License");
# you may not use this file except in compliance with the License.
# You may obtain a copy of the License at
#
#     http://www.apache.org/licenses/LICENSE-2.0
#
# Unless required by applicable law or agreed to in writing, software
# distributed under the License is distributed on an "AS IS" BASIS,
# WITHOUT WARRANTIES OR CONDITIONS OF ANY KIND, either express or implied.
# See the License for the specific language governing permissions and
# limitations under the License.

import logging
import traceback

from math import log
from typing import List
from typing import Optional
from typing import Tuple

import numpy as np
import pypdfium2 as libpdfium
import nv_ingest.util.nim.yolox as yolox_utils

from nv_ingest.schemas.metadata_schema import AccessLevelEnum
from nv_ingest.schemas.metadata_schema import TextTypeEnum
from nv_ingest.schemas.pdf_extractor_schema import PDFiumConfigSchema
from nv_ingest.util.image_processing.transforms import crop_image
from nv_ingest.util.image_processing.transforms import numpy_to_base64
from nv_ingest.util.nim.helpers import create_inference_client
from nv_ingest.util.pdf.metadata_aggregators import Base64Image
from nv_ingest.util.pdf.metadata_aggregators import construct_image_metadata_from_pdf_image
from nv_ingest.util.pdf.metadata_aggregators import construct_table_and_chart_metadata
from nv_ingest.util.pdf.metadata_aggregators import construct_text_metadata
from nv_ingest.util.pdf.metadata_aggregators import CroppedImageWithContent
from nv_ingest.util.pdf.metadata_aggregators import extract_pdf_metadata
from nv_ingest.util.pdf.pdfium import PDFIUM_PAGEOBJ_MAPPING
from nv_ingest.util.pdf.pdfium import pdfium_pages_to_numpy
from nv_ingest.util.pdf.pdfium import pdfium_try_get_bitmap_as_numpy

YOLOX_MAX_BATCH_SIZE = 8
YOLOX_MAX_WIDTH = 1536
YOLOX_MAX_HEIGHT = 1536
YOLOX_NUM_CLASSES = 3
YOLOX_CONF_THRESHOLD = 0.01
YOLOX_IOU_THRESHOLD = 0.5
YOLOX_MIN_SCORE = 0.1
YOLOX_FINAL_SCORE = 0.48

logger = logging.getLogger(__name__)


def extract_tables_and_charts_using_image_ensemble(
        pages: List,  # List[libpdfium.PdfPage]
        config: PDFiumConfigSchema,
        trace_info: Optional[List] = None,
) -> List[Tuple[int, object]]:  # List[Tuple[int, CroppedImageWithContent]]
    tables_and_charts = []

    yolox_client = None
    try:
        model_interface = yolox_utils.YoloxModelInterface()
        yolox_client = create_inference_client(config.yolox_endpoints, model_interface, config.auth_token, config.yolox_infer_protocol)

        batches = []
        i = 0
        max_batch_size = YOLOX_MAX_BATCH_SIZE
        while i < len(pages):
            batch_size = min(2 ** int(log(len(pages) - i, 2)), max_batch_size)
            batches.append(pages[i: i + batch_size])  # noqa: E203
            i += batch_size

        page_index = 0
        for batch in batches:
            original_images, _ = pdfium_pages_to_numpy(
                batch, scale_tuple=(YOLOX_MAX_WIDTH, YOLOX_MAX_HEIGHT), trace_info=trace_info
            )

            # Prepare data
            data = {'images': original_images}

            # Perform inference using NimClient
            inference_results = yolox_client.infer(
                data,
                model_name="yolox",
                num_classes=YOLOX_NUM_CLASSES,
                conf_thresh=YOLOX_CONF_THRESHOLD,
                iou_thresh=YOLOX_IOU_THRESHOLD,
                min_score=YOLOX_MIN_SCORE,
                final_thresh=YOLOX_FINAL_SCORE,
            )

            # Process results
            for annotation_dict, original_image in zip(inference_results, original_images):
                extract_table_and_chart_images(
                    annotation_dict,
                    original_image,
                    page_index,
                    tables_and_charts,
                )
                page_index += 1

    except Exception as e:
        logger.error(f"Unhandled error during table/chart extraction: {str(e)}")
        traceback.print_exc()
        raise e
    finally:
        if yolox_client:
            yolox_client.close()

    logger.debug(f"Extracted {len(tables_and_charts)} tables and charts.")

    return tables_and_charts


def process_inference_results(
        output_array: np.ndarray,
        original_image_shapes: List[Tuple[int, int]],
        num_classes: int,
        conf_thresh: float,
        iou_thresh: float,
        min_score: float,
        final_thresh: float,
):
    """
    Process the model output to generate detection results and expand bounding boxes.

    Parameters
    ----------
    output_array : np.ndarray
        The raw output from the model inference.
    original_image_shapes : List[Tuple[int, int]]
        The shapes of the original images before resizing, used for scaling bounding boxes.
    num_classes : int
        The number of classes the model can detect.
    conf_thresh : float
        The confidence threshold for detecting objects.
    iou_thresh : float
        The Intersection Over Union (IoU) threshold for non-maximum suppression.
    min_score : float
        The minimum score for keeping a detection.
    final_thresh: float
        Threshold for keeping a bounding box applied after postprocessing.


    Returns
    -------
    List[dict]
        A list of dictionaries, each containing processed detection results including expanded bounding boxes.

    Notes
    -----
    This function applies non-maximum suppression to the model's output and scales the bounding boxes back to the
    original image size.

    Examples
    --------
    >>> output_array = np.random.rand(2, 100, 85)
    >>> original_image_shapes = [(1536, 1536), (1536, 1536)]
    >>> results = process_inference_results(output_array, original_image_shapes, 80, 0.5, 0.5, 0.1)
    >>> len(results)
    2
    """
    pred = yolox_utils.postprocess_model_prediction(
        output_array, num_classes, conf_thresh, iou_thresh, class_agnostic=True
    )
    results = yolox_utils.postprocess_results(pred, original_image_shapes, min_score=min_score)

    annotation_dicts = [yolox_utils.expand_chart_bboxes(annotation_dict) for annotation_dict in results]
    inference_results = []

    # Filter out bounding boxes below the final threshold
    for annotation_dict in annotation_dicts:
        new_dict = {}
        if "table" in annotation_dict:
            new_dict["table"] = [bb for bb in annotation_dict["table"] if bb[4] >= final_thresh]
        if "chart" in annotation_dict:
            new_dict["chart"] = [bb for bb in annotation_dict["chart"] if bb[4] >= final_thresh]
        if "title" in annotation_dict:
            new_dict["title"] = annotation_dict["title"]
        inference_results.append(new_dict)

    return inference_results


# Handle individual table/chart extraction and model inference
def extract_table_and_chart_images(
        annotation_dict,
        original_image,
        page_idx,
        tables_and_charts,
):
    """
    Handle the extraction of tables and charts from the inference results and run additional model inference.

    Parameters
    ----------
    annotation_dict : dict/
        A dictionary containing detected objects and their bounding boxes.
    original_image : np.ndarray
        The original image from which objects were detected.
    page_idx : int
        The index of the current page being processed.
    tables_and_charts : List[Tuple[int, ImageTable]]
        A list to which extracted tables and charts will be appended.

    Notes
    -----
    This function iterates over detected objects, crops the original image to the bounding boxes,
    and runs additional inference on the cropped images to extract detailed information about tables
    and charts.

    Examples
    --------
    >>> annotation_dict = {"table": [], "chart": []}
    >>> original_image = np.random.rand(1536, 1536, 3)
    >>> tables_and_charts = []
    >>> extract_table_and_chart_images(annotation_dict, original_image, 0, tables_and_charts)
    """

    width, height, *_ = original_image.shape
    for label in ["table", "chart"]:
        if not annotation_dict:
            continue

        objects = annotation_dict[label]
        for idx, bboxes in enumerate(objects):
            *bbox, _ = bboxes
            h1, w1, h2, w2 = bbox * np.array([height, width, height, width])

            cropped = crop_image(original_image, (h1, w1, h2, w2))
            base64_img = numpy_to_base64(cropped)

            table_data = CroppedImageWithContent(
                content="", image=base64_img, bbox=(w1, h1, w2, h2), max_width=width,
                max_height=height, type_string=label
            )
            tables_and_charts.append((page_idx, table_data))


# Define a helper function to use unstructured-io to extract text from a base64
# encoded bytestream PDF
def pdfium_extractor(
        pdf_stream,
        extract_text: bool,
        extract_images: bool,
        extract_tables: bool,
        extract_charts: bool,
        trace_info=None,
        **kwargs,
):
    """
    Helper function to use pdfium to extract text from a bytestream PDF.

    Parameters
    ----------
    pdf_stream : io.BytesIO
        A bytestream PDF.
    extract_text : bool
        Specifies whether to extract text.
    extract_images : bool
        Specifies whether to extract images.
    extract_tables : bool
        Specifies whether to extract tables.
    extract_charts : bool
        Specifies whether to extract tables.
    **kwargs
        The keyword arguments are used for additional extraction parameters.

        kwargs.pdfium_config : dict, optional[PDFiumConfigSchema]

    Returns
    -------
    str
        A string of extracted text.
    """
    logger.debug("Extracting PDF with pdfium backend.")

    row_data = kwargs.get("row_data")
    source_id = row_data["source_id"]
    text_depth = kwargs.get("text_depth", "page")
    text_depth = TextTypeEnum[text_depth.upper()]

    # get base metadata
    metadata_col = kwargs.get("metadata_column", "metadata")

    pdfium_config = kwargs.get("pdfium_config", {})
    pdfium_config = pdfium_config if pdfium_config is not None else {}

    base_unified_metadata = row_data[metadata_col] if metadata_col in row_data.index else {}

    base_source_metadata = base_unified_metadata.get("source_metadata", {})
    source_location = base_source_metadata.get("source_location", "")
    collection_id = base_source_metadata.get("collection_id", "")
    partition_id = base_source_metadata.get("partition_id", -1)
    access_level = base_source_metadata.get("access_level", AccessLevelEnum.LEVEL_1)

    pages = []
    extracted_data = []
    doc = libpdfium.PdfDocument(pdf_stream)
    pdf_metadata = extract_pdf_metadata(doc, source_id)

    source_metadata = {
        "source_name": pdf_metadata.filename,
        "source_id": source_id,
        "source_location": source_location,
        "source_type": pdf_metadata.source_type,
        "collection_id": collection_id,
        "date_created": pdf_metadata.date_created,
        "last_modified": pdf_metadata.last_modified,
        "summary": "",
        "partition_id": partition_id,
        "access_level": access_level,
    }

    logger.debug(f"Extracting text from PDF with {pdf_metadata.page_count} pages.")
    logger.debug(f"Extract text: {extract_text}")
    logger.debug(f"extract images: {extract_images}")
    logger.debug(f"extract tables: {extract_tables}")
    logger.debug(f"extract tables: {extract_charts}")

    # Pdfium does not support text extraction at the document level
    accumulated_text = []
    text_depth = text_depth if text_depth == TextTypeEnum.PAGE else TextTypeEnum.DOCUMENT
    for page_idx in range(pdf_metadata.page_count):
        page = doc.get_page(page_idx)
        page_width, page_height = doc.get_page_size(page_idx)

        # https://pypdfium2.readthedocs.io/en/stable/python_api.html#module-pypdfium2._helpers.textpage
        if extract_text:
            textpage = page.get_textpage()
            page_text = textpage.get_text_bounded()
            accumulated_text.append(page_text)

            if (text_depth == TextTypeEnum.PAGE
<<<<<<< HEAD
                and len(accumulated_text) > 0):
=======
                    and len(accumulated_text) > 0):
>>>>>>> 01632564
                text_extraction = construct_text_metadata(
                    accumulated_text,
                    pdf_metadata.keywords,
                    page_idx,
                    -1,
                    -1,
                    -1,
                    pdf_metadata.page_count,
                    text_depth,
                    source_metadata,
                    base_unified_metadata,
                )

                extracted_data.append(text_extraction)
                accumulated_text = []

        # Image extraction
        if extract_images:
            for obj in page.get_objects():
                obj_type = PDFIUM_PAGEOBJ_MAPPING.get(obj.type, "UNKNOWN")
                if obj_type == "IMAGE":
                    try:
                        # Attempt to retrieve the image bitmap
                        image_numpy: np.ndarray = pdfium_try_get_bitmap_as_numpy(obj)  # noqa
                        image_base64: str = numpy_to_base64(image_numpy)
                        image_bbox = obj.get_pos()
                        image_size = obj.get_size()
                        image_data = Base64Image(
                            image=image_base64, bbox=image_bbox, width=image_size[0], height=image_size[1],
                            max_width=page_width, max_height=page_height
                        )

                        extracted_image_data = construct_image_metadata_from_pdf_image(
                            image_data,
                            page_idx,
                            pdf_metadata.page_count,
                            source_metadata,
                            base_unified_metadata,
                        )

                        extracted_data.append(extracted_image_data)
                    except Exception as e:
                        logger.error(f"Unhandled error extracting image: {e}")
                        pass  # Pdfium failed to extract the image associated with this object - corrupt or missing.

        # Table and chart collection
        if extract_tables or extract_charts:
            pages.append(page)

    if (extract_text
            and text_depth == TextTypeEnum.DOCUMENT
            and len(accumulated_text) > 0):
<<<<<<< HEAD

=======
>>>>>>> 01632564
        text_extraction = construct_text_metadata(
            accumulated_text,
            pdf_metadata.keywords,
            -1,
            -1,
            -1,
            -1,
            pdf_metadata.page_count,
            text_depth,
            source_metadata,
            base_unified_metadata,
        )

        extracted_data.append(text_extraction)

    if extract_tables or extract_charts:
        for page_idx, table_and_charts in extract_tables_and_charts_using_image_ensemble(
                pages,
                pdfium_config,
                trace_info=trace_info,
        ):
            if (extract_tables and (table_and_charts.type_string == "table")) or (
                    extract_charts and (table_and_charts.type_string == "chart")
            ):
                extracted_data.append(
                    construct_table_and_chart_metadata(
                        table_and_charts,
                        page_idx,
                        pdf_metadata.page_count,
                        source_metadata,
                        base_unified_metadata,
                    )
                )

    logger.debug(f"Extracted {len(extracted_data)} items from PDF.")

    return extracted_data<|MERGE_RESOLUTION|>--- conflicted
+++ resolved
@@ -339,11 +339,7 @@
             accumulated_text.append(page_text)
 
             if (text_depth == TextTypeEnum.PAGE
-<<<<<<< HEAD
-                and len(accumulated_text) > 0):
-=======
                     and len(accumulated_text) > 0):
->>>>>>> 01632564
                 text_extraction = construct_text_metadata(
                     accumulated_text,
                     pdf_metadata.keywords,
@@ -396,10 +392,6 @@
     if (extract_text
             and text_depth == TextTypeEnum.DOCUMENT
             and len(accumulated_text) > 0):
-<<<<<<< HEAD
-
-=======
->>>>>>> 01632564
         text_extraction = construct_text_metadata(
             accumulated_text,
             pdf_metadata.keywords,
