# SPDX-FileCopyrightText: Copyright (c) 2024, NVIDIA CORPORATION & AFFILIATES.
# All rights reserved.
# SPDX-License-Identifier: Apache-2.0


import logging
from typing import Optional
from typing import Tuple

from pydantic import BaseModel
from pydantic import root_validator

logger = logging.getLogger(__name__)


class PDFiumConfigSchema(BaseModel):
    """
    Configuration schema for PDFium endpoints and options.

    Parameters
    ----------
    auth_token : Optional[str], default=None
        Authentication token required for secure services.

    yolox_endpoints : Tuple[str, str]
        A tuple containing the gRPC and HTTP services for the yolox endpoint.
        Either the gRPC or HTTP service can be empty, but not both.

    identify_nearby_objects : bool, default=False
        A flag indicating whether to identify nearby objects during processing.

    Methods
    -------
    validate_endpoints(values)
        Validates that at least one of the gRPC or HTTP services is provided for each endpoint.

    Raises
    ------
    ValueError
        If both gRPC and HTTP services are empty for any endpoint.

    Config
    ------
    extra : str
        Pydantic config option to forbid extra fields.
    """

    auth_token: Optional[str] = None

    yolox_endpoints: Tuple[Optional[str], Optional[str]] = (None, None)

<<<<<<< HEAD
=======
    cached_infer_protocol: str = ""
    deplot_infer_protocol: str = ""
    paddle_infer_protocol: str = ""
    yolox_infer_protocol: str = ""

    identify_nearby_objects: bool = False

>>>>>>> f8d6572c
    @root_validator(pre=True)
    def validate_endpoints(cls, values):
        """
        Validates the gRPC and HTTP services for all endpoints.

        Parameters
        ----------
        values : dict
            Dictionary containing the values of the attributes for the class.

        Returns
        -------
        dict
            The validated dictionary of values.

        Raises
        ------
        ValueError
            If both gRPC and HTTP services are empty for any endpoint.
        """

        def clean_service(service):
            """Set service to None if it's an empty string or contains only spaces or quotes."""
            if service is None or not service.strip() or service.strip(" \"'") == "":
                return None
            return service

<<<<<<< HEAD
        for endpoint_name in ["yolox_endpoints"]:
=======
        for model_name in ["cached", "deplot", "paddle", "yolox"]:
            endpoint_name = f"{model_name}_endpoints"
>>>>>>> f8d6572c
            grpc_service, http_service = values.get(endpoint_name)
            grpc_service = clean_service(grpc_service)
            http_service = clean_service(http_service)

            if not grpc_service and not http_service:
                raise ValueError(f"Both gRPC and HTTP services cannot be empty for {endpoint_name}.")

            values[endpoint_name] = (grpc_service, http_service)

            protocol_name = f"{model_name}_infer_protocol"
            protocol_value = values.get(protocol_name)
            if not protocol_value:
                protocol_value = "http" if http_service else "grpc" if grpc_service else ""
            protocol_value = protocol_value.lower()
            values[protocol_name] = protocol_value

        return values

    class Config:
        extra = "forbid"


class PDFExtractorSchema(BaseModel):
    """
    Configuration schema for the PDF extractor settings.

    Parameters
    ----------
    max_queue_size : int, default=1
        The maximum number of items allowed in the processing queue.

    n_workers : int, default=16
        The number of worker threads to use for processing.

    raise_on_failure : bool, default=False
        A flag indicating whether to raise an exception on processing failure.

    pdfium_config : Optional[PDFiumConfigSchema], default=None
        Configuration for the PDFium service endpoints.
    """

    max_queue_size: int = 1
    n_workers: int = 16
    raise_on_failure: bool = False

    pdfium_config: Optional[PDFiumConfigSchema] = None

    class Config:
        extra = "forbid"<|MERGE_RESOLUTION|>--- conflicted
+++ resolved
@@ -48,17 +48,8 @@
     auth_token: Optional[str] = None
 
     yolox_endpoints: Tuple[Optional[str], Optional[str]] = (None, None)
-
-<<<<<<< HEAD
-=======
-    cached_infer_protocol: str = ""
-    deplot_infer_protocol: str = ""
-    paddle_infer_protocol: str = ""
     yolox_infer_protocol: str = ""
 
-    identify_nearby_objects: bool = False
-
->>>>>>> f8d6572c
     @root_validator(pre=True)
     def validate_endpoints(cls, values):
         """
@@ -86,12 +77,8 @@
                 return None
             return service
 
-<<<<<<< HEAD
-        for endpoint_name in ["yolox_endpoints"]:
-=======
-        for model_name in ["cached", "deplot", "paddle", "yolox"]:
+        for model_name in ["yolox"]:
             endpoint_name = f"{model_name}_endpoints"
->>>>>>> f8d6572c
             grpc_service, http_service = values.get(endpoint_name)
             grpc_service = clean_service(grpc_service)
             http_service = clean_service(http_service)
