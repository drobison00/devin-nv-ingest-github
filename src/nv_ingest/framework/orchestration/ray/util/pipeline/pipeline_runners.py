# SPDX-FileCopyrightText: Copyright (c) 2024, NVIDIA CORPORATION & AFFILIATES.
# All rights reserved.
# SPDX-License-Identifier: Apache-2.0

import logging
<<<<<<< HEAD
import multiprocessing
import json
import os
import signal
import sys
import time
from ctypes import CDLL, c_int
from datetime import datetime
from typing import Union, Tuple, Optional, TextIO, Dict, Any
=======
from typing import Union, Optional, TextIO
>>>>>>> 7eb09f22


from nv_ingest.framework.orchestration.ray.primitives.ray_pipeline import (
    RayPipelineSubprocessInterface,
    RayPipelineInterface,
)
from nv_ingest.pipeline.pipeline_schema import PipelineConfigSchema

from nv_ingest.pipeline.config.loaders import resolve_pipeline_config, apply_runtime_overrides
from nv_ingest.framework.orchestration.process.lifecycle import PipelineLifecycleManager
from nv_ingest.framework.orchestration.execution.helpers import (
    create_runtime_overrides,
    create_execution_options,
    select_execution_strategy,
)

logger = logging.getLogger(__name__)


<<<<<<< HEAD
class PipelineCreationSchema(BaseModel):
    """
    Schema for pipeline creation configuration.

    Contains all parameters required to set up and execute the pipeline,
    including endpoints, API keys, and processing options.
    """

    arrow_default_memory_pool: str = os.getenv("ARROW_DEFAULT_MEMORY_POOL", "system")

    # Audio processing settings
    audio_grpc_endpoint: str = os.getenv("AUDIO_GRPC_ENDPOINT", "grpc.nvcf.nvidia.com:443")
    audio_function_id: str = os.getenv("AUDIO_FUNCTION_ID", "1598d209-5e27-4d3c-8079-4751568b1081")
    audio_infer_protocol: str = os.getenv("AUDIO_INFER_PROTOCOL", "grpc")

    # Embedding model settings
    embedding_nim_endpoint: str = os.getenv("EMBEDDING_NIM_ENDPOINT", "https://integrate.api.nvidia.com/v1")
    embedding_nim_model_name: str = os.getenv("EMBEDDING_NIM_MODEL_NAME", "nvidia/llama-3.2-nv-embedqa-1b-v2")

    # General pipeline settings
    ingest_log_level: str = os.getenv("INGEST_LOG_LEVEL", "INFO")
    max_ingest_process_workers: str = os.getenv("MAX_INGEST_PROCESS_WORKERS", "16")

    # Messaging configuration
    message_client_host: str = os.getenv("MESSAGE_CLIENT_HOST", "localhost")
    message_client_port: str = os.getenv("MESSAGE_CLIENT_PORT", "7671")
    message_client_type: str = os.getenv("MESSAGE_CLIENT_TYPE", "simple")

    # NeMo Retriever settings
    nemoretriever_parse_http_endpoint: str = os.getenv(
        "NEMORETRIEVER_PARSE_HTTP_ENDPOINT", "https://integrate.api.nvidia.com/v1/chat/completions"
    )
    nemoretriever_parse_infer_protocol: str = os.getenv("NEMORETRIEVER_PARSE_INFER_PROTOCOL", "http")
    nemoretriever_parse_model_name: str = os.getenv("NEMORETRIEVER_PARSE_MODEL_NAME", "nvidia/nemoretriever-parse")

    # API keys
    ngc_api_key: str = os.getenv("NGC_API_KEY", "")
    nvidia_api_key: str = os.getenv("NVIDIA_API_KEY", "")

    # Observability settings
    otel_exporter_otlp_endpoint: str = os.getenv("OTEL_EXPORTER_OTLP_ENDPOINT", "localhost:4317")

    # OCR settings
    ocr_http_endpoint: str = os.getenv("OCR_HTTP_ENDPOINT", "https://ai.api.nvidia.com/v1/cv/baidu/paddleocr")
    ocr_infer_protocol: str = os.getenv("OCR_INFER_PROTOCOL", "http")
    ocr_model_name: str = os.getenv("OCR_MODEL_NAME", "paddle")

    # Pipeline framework selection
    pipeline_framework: str = os.getenv("PIPELINE_FRAMEWORK", "ray")

    # Task queue settings
    REDIS_INGEST_TASK_QUEUE: str = "ingest_task_queue"

    # Vision language model settings
    vlm_caption_endpoint: str = os.getenv(
        "VLM_CAPTION_ENDPOINT",
        "https://integrate.api.nvidia.com/v1/chat/completions",
    )
    vlm_caption_model_name: str = os.getenv("VLM_CAPTION_MODEL_NAME", "nvidia/llama-3.1-nemotron-nano-vl-8b-v1")

    # YOLOX image processing settings
    yolox_graphic_elements_http_endpoint: str = os.getenv(
        "YOLOX_GRAPHIC_ELEMENTS_HTTP_ENDPOINT",
        "https://ai.api.nvidia.com/v1/cv/nvidia/nemoretriever-graphic-elements-v1",
    )
    yolox_graphic_elements_infer_protocol: str = os.getenv("YOLOX_GRAPHIC_ELEMENTS_INFER_PROTOCOL", "http")

    # YOLOX page elements settings
    yolox_http_endpoint: str = os.getenv(
        "YOLOX_HTTP_ENDPOINT", "https://ai.api.nvidia.com/v1/cv/nvidia/nemoretriever-page-elements-v2"
    )
    yolox_infer_protocol: str = os.getenv("YOLOX_INFER_PROTOCOL", "http")

    # YOLOX table structure settings
    yolox_table_structure_http_endpoint: str = os.getenv(
        "YOLOX_TABLE_STRUCTURE_HTTP_ENDPOINT", "https://ai.api.nvidia.com/v1/cv/nvidia/nemoretriever-table-structure-v1"
    )
    yolox_table_structure_infer_protocol: str = os.getenv("YOLOX_TABLE_STRUCTURE_INFER_PROTOCOL", "http")

    model_config = ConfigDict(extra="forbid")


def redirect_os_fds(stdout: Optional[TextIO] = None, stderr: Optional[TextIO] = None):
    """
    Redirect OS-level stdout (fd=1) and stderr (fd=2) to the given file-like objects,
    or to /dev/null if not provided.

    Parameters
    ----------
    stdout : Optional[TextIO]
        Stream to receive OS-level stdout. If None, redirected to /dev/null.
    stderr : Optional[TextIO]
        Stream to receive OS-level stderr. If None, redirected to /dev/null.
    """
    devnull_fd = os.open(os.devnull, os.O_WRONLY)

    if stdout is not None:
        os.dup2(stdout.fileno(), 1)
    else:
        os.dup2(devnull_fd, 1)

    if stderr is not None:
        os.dup2(stderr.fileno(), 2)
    else:
        os.dup2(devnull_fd, 2)


def set_pdeathsig(sig=signal.SIGKILL):
    libc = CDLL("libc.so.6")
    PR_SET_PDEATHSIG = 1
    libc.prctl(PR_SET_PDEATHSIG, c_int(sig))


def kill_pipeline_process_group(pid: int):
    """
    Kill the process group associated with the given PID, if it exists and is alive.

    Parameters
    ----------
    pid : int
        The PID of the process whose group should be killed.
    """
    try:
        # Get the process group ID
        pgid = os.getpgid(pid)

        # Check if the group is still alive by sending signal 0
        os.killpg(pgid, 0)  # Does not kill, just checks if it's alive

        # If no exception, the group is alive — kill it
        os.killpg(pgid, signal.SIGKILL)
        print(f"Killed subprocess group {pgid}")

    except ProcessLookupError:
        print(f"Process group for PID {pid} no longer exists.")
    except PermissionError:
        print(f"Permission denied to kill process group for PID {pid}.")
    except Exception as e:
        print(f"Failed to kill subprocess group: {e}")


def _setup_pipeline_with_framework(pipeline, ingest_config: Dict[str, Any]) -> str:
    """
    Proxy function to set up pipeline based on the configured framework.

    This function acts as a switch between Ray and Python pipeline setup
    based on the 'pipeline_framework' configuration value.

    Parameters
    ----------
    pipeline : Union[RayPipeline, PythonPipeline]
        The pipeline instance to configure.
    ingest_config : Dict[str, Any]
        Configuration dictionary containing pipeline_framework and other settings.

    Returns
    -------
    str
        The ID of the sink stage.

    Raises
    ------
    ValueError
        If an unsupported pipeline_framework is specified.
    ImportError
        If Python pipeline dependencies are not available.
    """
    framework = ingest_config.get("pipeline_framework", "ray")

    logger.info(f"Setting up pipeline with framework: {framework}")

    if framework == "ray":
        return setup_ingestion_pipeline(pipeline, ingest_config)
    elif framework == "python":
        try:
            from nv_ingest.framework.orchestration.python.util.pipeline.pipeline_builders import (
                setup_python_ingestion_pipeline,
            )

            return setup_python_ingestion_pipeline(pipeline, ingest_config)
        except ImportError as e:
            logger.error(f"Failed to import Python pipeline dependencies: {e}")
            raise ImportError(
                "Python pipeline framework is not available. " "Ensure all Python pipeline dependencies are installed."
            ) from e
    else:
        raise ValueError(f"Unsupported pipeline framework: {framework}. Must be 'ray' or 'python'.")


def _run_pipeline_process(
    ingest_config: PipelineCreationSchema,
    disable_dynamic_scaling: Optional[bool],
    dynamic_memory_threshold: Optional[float],
    raw_stdout: Optional[TextIO] = None,
    raw_stderr: Optional[TextIO] = None,
) -> None:
    """
    Run the pipeline in a separate process.

    This function is designed to be executed in a subprocess and handles
    the complete lifecycle of pipeline execution, including Ray initialization
    (if using Ray framework), pipeline setup, execution, and cleanup.

    Parameters
    ----------
    ingest_config : PipelineCreationSchema
        Configuration schema containing all pipeline parameters.
    disable_dynamic_scaling : Optional[bool]
        Whether to disable dynamic scaling for Ray pipelines.
    dynamic_memory_threshold : Optional[float]
        Memory threshold for dynamic scaling.
    raw_stdout : Optional[TextIO], default=None
        Raw stdout stream for subprocess output.
    raw_stderr : Optional[TextIO], default=None
        Raw stderr stream for subprocess output.
    """
    # Set the death signal for the subprocess
    set_pdeathsig()
    os.setsid()  # Creates new process group so it can be SIGKILLed as a group

    # Redirect OS-level file descriptors
    redirect_os_fds(stdout=raw_stdout, stderr=raw_stderr)

    # Redirect Python-level sys.stdout/sys.stderr
    sys.stdout = raw_stdout or open(os.devnull, "w")
    sys.stderr = raw_stderr or open(os.devnull, "w")

    framework = ingest_config.pipeline_framework
    broker_instance = None
    broker_thread = None

    try:
        # Initialize Ray only if using Ray framework
        if framework == "ray":
            import ray

            current_level = logging.getLogger().getEffectiveLevel()
            ray.init(
                namespace="nv_ingest_ray",
                logging_level=current_level,
                ignore_reinit_error=True,
                dashboard_host="0.0.0.0",
                dashboard_port=8265,
                _system_config={
                    "local_fs_capacity_threshold": 0.9,
                    "object_spilling_config": json.dumps(
                        {
                            "type": "filesystem",
                            "params": {"directory_path": "/tmp/ray_spill"},
                        }
                    ),
                },
            )
            logger.info("Ray initialized successfully")

        # Launch the pipeline
        pipeline, total_elapsed = _launch_pipeline(
            ingest_config=ingest_config,
            block=True,
            disable_dynamic_scaling=disable_dynamic_scaling,
            dynamic_memory_threshold=dynamic_memory_threshold,
        )

        # Extract broker info if returned from Python pipeline
        if framework == "python" and hasattr(pipeline, "_broker_info"):
            broker_instance, broker_thread = pipeline._broker_info

        logger.info(f"Pipeline execution completed successfully in {total_elapsed:.2f} seconds")

    except Exception as e:
        logger.error(f"Pipeline execution failed: {e}")
        sys.__stderr__.write(f"Subprocess pipeline run failed: {e}\n")
        raise
    finally:
        # Cleanup broker for Python framework
        if framework == "python" and broker_instance:
            try:
                logger.info("Shutting down SimpleMessageBroker in subprocess")
                broker_instance.shutdown()
            except Exception as e:
                logger.warning(f"Error shutting down broker in subprocess: {e}")

        # Only shutdown Ray if it was initialized
        if framework == "ray":
            try:
                ray.shutdown()
                logger.info("Ray shutdown completed")
            except Exception as e:
                logger.warning(f"Error during Ray shutdown: {e}")
        else:
            logger.info(f"{framework} pipeline process completed")


def _launch_pipeline(
    ingest_config: PipelineCreationSchema,
    block: bool,
    disable_dynamic_scaling: bool = None,
    dynamic_memory_threshold: float = None,
) -> Tuple[Union[RayPipeline, None], float]:
    logger.info("Starting pipeline setup")

    framework = ingest_config.pipeline_framework
    logger.info(f"Using pipeline framework: {framework}")

    # Store broker reference for cleanup
    broker_instance = None
    broker_thread = None

    if framework == "ray":
        dynamic_memory_scaling = not DISABLE_DYNAMIC_SCALING
        if disable_dynamic_scaling is not None:
            dynamic_memory_scaling = not disable_dynamic_scaling

        dynamic_memory_threshold = dynamic_memory_threshold if dynamic_memory_threshold else DYNAMIC_MEMORY_THRESHOLD

        scaling_config = ScalingConfig(
            dynamic_memory_scaling=dynamic_memory_scaling,
            dynamic_memory_threshold=dynamic_memory_threshold,
            pid_kp=DYNAMIC_MEMORY_KP,
            pid_ki=DYNAMIC_MEMORY_KI,
            pid_ema_alpha=DYNAMIC_MEMORY_EMA_ALPHA,
            pid_target_queue_depth=DYNAMIC_MEMORY_TARGET_QUEUE_DEPTH,
            pid_penalty_factor=DYNAMIC_MEMORY_PENALTY_FACTOR,
            pid_error_boost_factor=DYNAMIC_MEMORY_ERROR_BOOST_FACTOR,
            rcm_memory_safety_buffer_fraction=DYNAMIC_MEMORY_RCM_MEMORY_SAFETY_BUFFER_FRACTION,
        )

        pipeline = RayPipeline(scaling_config=scaling_config)
    elif framework == "python":
        try:
            from nv_ingest.framework.orchestration.python.python_pipeline import PythonPipeline

            pipeline = PythonPipeline()
        except ImportError as e:
            logger.error(f"Failed to import Python pipeline: {e}")
            raise ImportError(
                "Python pipeline framework is not available. " "Ensure all Python pipeline dependencies are installed."
            ) from e
    else:
        raise ValueError(f"Unsupported pipeline framework: {framework}. Must be 'ray' or 'python'.")

    start_abs = datetime.now()

    # Set up the ingestion pipeline - this may start a broker for Python framework
    pipeline_setup_result = _setup_pipeline_with_framework(pipeline, ingest_config.model_dump())

    # Extract broker info if returned from Python pipeline setup
    if framework == "python" and isinstance(pipeline_setup_result, tuple):
        _, broker_instance, broker_thread = pipeline_setup_result

    # Record setup time
    end_setup = start_run = datetime.now()
    setup_elapsed = (end_setup - start_abs).total_seconds()
    logger.info(f"Pipeline setup completed in {setup_elapsed:.2f} seconds")

    # Run the pipeline
    logger.debug("Running pipeline")
    pipeline.start()

    if block:
        try:
            while True:
                time.sleep(5)
        except KeyboardInterrupt:
            logger.info("Interrupt received, shutting down pipeline.")
            pipeline.stop()

            # Cleanup broker for Python framework
            if framework == "python" and broker_instance:
                try:
                    logger.info("Shutting down SimpleMessageBroker")
                    broker_instance.shutdown()
                except Exception as e:
                    logger.warning(f"Error shutting down broker: {e}")

            if framework == "ray":
                ray.shutdown()
                logger.info("Ray shutdown complete.")
            else:
                logger.info("Python pipeline shutdown complete.")

        # Record execution times
        end_run = datetime.now()
        run_elapsed = (end_run - start_run).total_seconds()
        total_elapsed = (end_run - start_abs).total_seconds()

        logger.info(f"Pipeline run completed in {run_elapsed:.2f} seconds")
        logger.info(f"Total time elapsed: {total_elapsed:.2f} seconds")

        return None, total_elapsed
    else:
        return pipeline, 0.0


=======
>>>>>>> 7eb09f22
def run_pipeline(
    pipeline_config: Optional[PipelineConfigSchema] = None,
    block: bool = True,
    disable_dynamic_scaling: Optional[bool] = None,
    dynamic_memory_threshold: Optional[float] = None,
    run_in_subprocess: bool = False,
    stdout: Optional[TextIO] = None,
    stderr: Optional[TextIO] = None,
    libmode: bool = True,
) -> Union[RayPipelineInterface, float, RayPipelineSubprocessInterface]:
    """
    Launch and manage a pipeline using configuration.

    This function is the primary entry point for executing a Ray pipeline,
    either within the current process or in a separate Python subprocess.
    It supports synchronous blocking execution or non-blocking lifecycle management,
    and allows redirection of output to specified file-like objects.

    Parameters
    ----------
    pipeline_config : Optional[PipelineConfigSchema], default=None
        The validated configuration object used to construct and launch the pipeline.
        If None and libmode is True, loads the default libmode pipeline.
    block : bool, default=True
        If True, blocks until the pipeline completes.
        If False, returns an interface to control the pipeline externally.
    disable_dynamic_scaling : Optional[bool], default=None
        If provided, overrides the `disable_dynamic_scaling` setting from the pipeline config.
    dynamic_memory_threshold : Optional[float], default=None
        If provided, overrides the `dynamic_memory_threshold` setting from the pipeline config.
    run_in_subprocess : bool, default=False
        If True, launches the pipeline in a separate Python subprocess using `multiprocessing.Process`.
        If False, runs the pipeline in the current process.
    stdout : Optional[TextIO], default=None
        Optional file-like stream to which subprocess stdout should be redirected.
        If None, stdout is redirected to /dev/null.
    stderr : Optional[TextIO], default=None
        Optional file-like stream to which subprocess stderr should be redirected.
        If None, stderr is redirected to /dev/null.
    libmode : bool, default=True
        If True and pipeline_config is None, loads the default libmode pipeline configuration.
        If False, requires pipeline_config to be provided.

    Returns
    -------
    Union[RayPipelineInterface, float, RayPipelineSubprocessInterface]
        - If run in-process with `block=True`: returns elapsed time in seconds (float).
        - If run in-process with `block=False`: returns a `RayPipelineInterface`.
        - If run in subprocess with `block=False`: returns a `RayPipelineSubprocessInterface`.
        - If run in subprocess with `block=True`: returns 0.0.

    Raises
    ------
    ValueError
        If pipeline_config is None and libmode is False.
    RuntimeError
        If the subprocess fails to start or exits with an error.
    Exception
        Any other exceptions raised during pipeline launch or configuration.
    """
    # Resolve configuration
    config = resolve_pipeline_config(pipeline_config, libmode)
    overrides = create_runtime_overrides(disable_dynamic_scaling, dynamic_memory_threshold)
    final_config = apply_runtime_overrides(config, overrides)

    # Select execution strategy
    strategy = select_execution_strategy(run_in_subprocess)
    options = create_execution_options(block, stdout, stderr)

    # Execute using lifecycle manager
    lifecycle_manager = PipelineLifecycleManager(strategy)
    result = lifecycle_manager.start(final_config, options)

    # Return in expected format
    return result.get_return_value()<|MERGE_RESOLUTION|>--- conflicted
+++ resolved
@@ -3,19 +3,7 @@
 # SPDX-License-Identifier: Apache-2.0
 
 import logging
-<<<<<<< HEAD
-import multiprocessing
-import json
-import os
-import signal
-import sys
-import time
-from ctypes import CDLL, c_int
-from datetime import datetime
-from typing import Union, Tuple, Optional, TextIO, Dict, Any
-=======
 from typing import Union, Optional, TextIO
->>>>>>> 7eb09f22
 
 
 from nv_ingest.framework.orchestration.ray.primitives.ray_pipeline import (
@@ -35,403 +23,6 @@
 logger = logging.getLogger(__name__)
 
 
-<<<<<<< HEAD
-class PipelineCreationSchema(BaseModel):
-    """
-    Schema for pipeline creation configuration.
-
-    Contains all parameters required to set up and execute the pipeline,
-    including endpoints, API keys, and processing options.
-    """
-
-    arrow_default_memory_pool: str = os.getenv("ARROW_DEFAULT_MEMORY_POOL", "system")
-
-    # Audio processing settings
-    audio_grpc_endpoint: str = os.getenv("AUDIO_GRPC_ENDPOINT", "grpc.nvcf.nvidia.com:443")
-    audio_function_id: str = os.getenv("AUDIO_FUNCTION_ID", "1598d209-5e27-4d3c-8079-4751568b1081")
-    audio_infer_protocol: str = os.getenv("AUDIO_INFER_PROTOCOL", "grpc")
-
-    # Embedding model settings
-    embedding_nim_endpoint: str = os.getenv("EMBEDDING_NIM_ENDPOINT", "https://integrate.api.nvidia.com/v1")
-    embedding_nim_model_name: str = os.getenv("EMBEDDING_NIM_MODEL_NAME", "nvidia/llama-3.2-nv-embedqa-1b-v2")
-
-    # General pipeline settings
-    ingest_log_level: str = os.getenv("INGEST_LOG_LEVEL", "INFO")
-    max_ingest_process_workers: str = os.getenv("MAX_INGEST_PROCESS_WORKERS", "16")
-
-    # Messaging configuration
-    message_client_host: str = os.getenv("MESSAGE_CLIENT_HOST", "localhost")
-    message_client_port: str = os.getenv("MESSAGE_CLIENT_PORT", "7671")
-    message_client_type: str = os.getenv("MESSAGE_CLIENT_TYPE", "simple")
-
-    # NeMo Retriever settings
-    nemoretriever_parse_http_endpoint: str = os.getenv(
-        "NEMORETRIEVER_PARSE_HTTP_ENDPOINT", "https://integrate.api.nvidia.com/v1/chat/completions"
-    )
-    nemoretriever_parse_infer_protocol: str = os.getenv("NEMORETRIEVER_PARSE_INFER_PROTOCOL", "http")
-    nemoretriever_parse_model_name: str = os.getenv("NEMORETRIEVER_PARSE_MODEL_NAME", "nvidia/nemoretriever-parse")
-
-    # API keys
-    ngc_api_key: str = os.getenv("NGC_API_KEY", "")
-    nvidia_api_key: str = os.getenv("NVIDIA_API_KEY", "")
-
-    # Observability settings
-    otel_exporter_otlp_endpoint: str = os.getenv("OTEL_EXPORTER_OTLP_ENDPOINT", "localhost:4317")
-
-    # OCR settings
-    ocr_http_endpoint: str = os.getenv("OCR_HTTP_ENDPOINT", "https://ai.api.nvidia.com/v1/cv/baidu/paddleocr")
-    ocr_infer_protocol: str = os.getenv("OCR_INFER_PROTOCOL", "http")
-    ocr_model_name: str = os.getenv("OCR_MODEL_NAME", "paddle")
-
-    # Pipeline framework selection
-    pipeline_framework: str = os.getenv("PIPELINE_FRAMEWORK", "ray")
-
-    # Task queue settings
-    REDIS_INGEST_TASK_QUEUE: str = "ingest_task_queue"
-
-    # Vision language model settings
-    vlm_caption_endpoint: str = os.getenv(
-        "VLM_CAPTION_ENDPOINT",
-        "https://integrate.api.nvidia.com/v1/chat/completions",
-    )
-    vlm_caption_model_name: str = os.getenv("VLM_CAPTION_MODEL_NAME", "nvidia/llama-3.1-nemotron-nano-vl-8b-v1")
-
-    # YOLOX image processing settings
-    yolox_graphic_elements_http_endpoint: str = os.getenv(
-        "YOLOX_GRAPHIC_ELEMENTS_HTTP_ENDPOINT",
-        "https://ai.api.nvidia.com/v1/cv/nvidia/nemoretriever-graphic-elements-v1",
-    )
-    yolox_graphic_elements_infer_protocol: str = os.getenv("YOLOX_GRAPHIC_ELEMENTS_INFER_PROTOCOL", "http")
-
-    # YOLOX page elements settings
-    yolox_http_endpoint: str = os.getenv(
-        "YOLOX_HTTP_ENDPOINT", "https://ai.api.nvidia.com/v1/cv/nvidia/nemoretriever-page-elements-v2"
-    )
-    yolox_infer_protocol: str = os.getenv("YOLOX_INFER_PROTOCOL", "http")
-
-    # YOLOX table structure settings
-    yolox_table_structure_http_endpoint: str = os.getenv(
-        "YOLOX_TABLE_STRUCTURE_HTTP_ENDPOINT", "https://ai.api.nvidia.com/v1/cv/nvidia/nemoretriever-table-structure-v1"
-    )
-    yolox_table_structure_infer_protocol: str = os.getenv("YOLOX_TABLE_STRUCTURE_INFER_PROTOCOL", "http")
-
-    model_config = ConfigDict(extra="forbid")
-
-
-def redirect_os_fds(stdout: Optional[TextIO] = None, stderr: Optional[TextIO] = None):
-    """
-    Redirect OS-level stdout (fd=1) and stderr (fd=2) to the given file-like objects,
-    or to /dev/null if not provided.
-
-    Parameters
-    ----------
-    stdout : Optional[TextIO]
-        Stream to receive OS-level stdout. If None, redirected to /dev/null.
-    stderr : Optional[TextIO]
-        Stream to receive OS-level stderr. If None, redirected to /dev/null.
-    """
-    devnull_fd = os.open(os.devnull, os.O_WRONLY)
-
-    if stdout is not None:
-        os.dup2(stdout.fileno(), 1)
-    else:
-        os.dup2(devnull_fd, 1)
-
-    if stderr is not None:
-        os.dup2(stderr.fileno(), 2)
-    else:
-        os.dup2(devnull_fd, 2)
-
-
-def set_pdeathsig(sig=signal.SIGKILL):
-    libc = CDLL("libc.so.6")
-    PR_SET_PDEATHSIG = 1
-    libc.prctl(PR_SET_PDEATHSIG, c_int(sig))
-
-
-def kill_pipeline_process_group(pid: int):
-    """
-    Kill the process group associated with the given PID, if it exists and is alive.
-
-    Parameters
-    ----------
-    pid : int
-        The PID of the process whose group should be killed.
-    """
-    try:
-        # Get the process group ID
-        pgid = os.getpgid(pid)
-
-        # Check if the group is still alive by sending signal 0
-        os.killpg(pgid, 0)  # Does not kill, just checks if it's alive
-
-        # If no exception, the group is alive — kill it
-        os.killpg(pgid, signal.SIGKILL)
-        print(f"Killed subprocess group {pgid}")
-
-    except ProcessLookupError:
-        print(f"Process group for PID {pid} no longer exists.")
-    except PermissionError:
-        print(f"Permission denied to kill process group for PID {pid}.")
-    except Exception as e:
-        print(f"Failed to kill subprocess group: {e}")
-
-
-def _setup_pipeline_with_framework(pipeline, ingest_config: Dict[str, Any]) -> str:
-    """
-    Proxy function to set up pipeline based on the configured framework.
-
-    This function acts as a switch between Ray and Python pipeline setup
-    based on the 'pipeline_framework' configuration value.
-
-    Parameters
-    ----------
-    pipeline : Union[RayPipeline, PythonPipeline]
-        The pipeline instance to configure.
-    ingest_config : Dict[str, Any]
-        Configuration dictionary containing pipeline_framework and other settings.
-
-    Returns
-    -------
-    str
-        The ID of the sink stage.
-
-    Raises
-    ------
-    ValueError
-        If an unsupported pipeline_framework is specified.
-    ImportError
-        If Python pipeline dependencies are not available.
-    """
-    framework = ingest_config.get("pipeline_framework", "ray")
-
-    logger.info(f"Setting up pipeline with framework: {framework}")
-
-    if framework == "ray":
-        return setup_ingestion_pipeline(pipeline, ingest_config)
-    elif framework == "python":
-        try:
-            from nv_ingest.framework.orchestration.python.util.pipeline.pipeline_builders import (
-                setup_python_ingestion_pipeline,
-            )
-
-            return setup_python_ingestion_pipeline(pipeline, ingest_config)
-        except ImportError as e:
-            logger.error(f"Failed to import Python pipeline dependencies: {e}")
-            raise ImportError(
-                "Python pipeline framework is not available. " "Ensure all Python pipeline dependencies are installed."
-            ) from e
-    else:
-        raise ValueError(f"Unsupported pipeline framework: {framework}. Must be 'ray' or 'python'.")
-
-
-def _run_pipeline_process(
-    ingest_config: PipelineCreationSchema,
-    disable_dynamic_scaling: Optional[bool],
-    dynamic_memory_threshold: Optional[float],
-    raw_stdout: Optional[TextIO] = None,
-    raw_stderr: Optional[TextIO] = None,
-) -> None:
-    """
-    Run the pipeline in a separate process.
-
-    This function is designed to be executed in a subprocess and handles
-    the complete lifecycle of pipeline execution, including Ray initialization
-    (if using Ray framework), pipeline setup, execution, and cleanup.
-
-    Parameters
-    ----------
-    ingest_config : PipelineCreationSchema
-        Configuration schema containing all pipeline parameters.
-    disable_dynamic_scaling : Optional[bool]
-        Whether to disable dynamic scaling for Ray pipelines.
-    dynamic_memory_threshold : Optional[float]
-        Memory threshold for dynamic scaling.
-    raw_stdout : Optional[TextIO], default=None
-        Raw stdout stream for subprocess output.
-    raw_stderr : Optional[TextIO], default=None
-        Raw stderr stream for subprocess output.
-    """
-    # Set the death signal for the subprocess
-    set_pdeathsig()
-    os.setsid()  # Creates new process group so it can be SIGKILLed as a group
-
-    # Redirect OS-level file descriptors
-    redirect_os_fds(stdout=raw_stdout, stderr=raw_stderr)
-
-    # Redirect Python-level sys.stdout/sys.stderr
-    sys.stdout = raw_stdout or open(os.devnull, "w")
-    sys.stderr = raw_stderr or open(os.devnull, "w")
-
-    framework = ingest_config.pipeline_framework
-    broker_instance = None
-    broker_thread = None
-
-    try:
-        # Initialize Ray only if using Ray framework
-        if framework == "ray":
-            import ray
-
-            current_level = logging.getLogger().getEffectiveLevel()
-            ray.init(
-                namespace="nv_ingest_ray",
-                logging_level=current_level,
-                ignore_reinit_error=True,
-                dashboard_host="0.0.0.0",
-                dashboard_port=8265,
-                _system_config={
-                    "local_fs_capacity_threshold": 0.9,
-                    "object_spilling_config": json.dumps(
-                        {
-                            "type": "filesystem",
-                            "params": {"directory_path": "/tmp/ray_spill"},
-                        }
-                    ),
-                },
-            )
-            logger.info("Ray initialized successfully")
-
-        # Launch the pipeline
-        pipeline, total_elapsed = _launch_pipeline(
-            ingest_config=ingest_config,
-            block=True,
-            disable_dynamic_scaling=disable_dynamic_scaling,
-            dynamic_memory_threshold=dynamic_memory_threshold,
-        )
-
-        # Extract broker info if returned from Python pipeline
-        if framework == "python" and hasattr(pipeline, "_broker_info"):
-            broker_instance, broker_thread = pipeline._broker_info
-
-        logger.info(f"Pipeline execution completed successfully in {total_elapsed:.2f} seconds")
-
-    except Exception as e:
-        logger.error(f"Pipeline execution failed: {e}")
-        sys.__stderr__.write(f"Subprocess pipeline run failed: {e}\n")
-        raise
-    finally:
-        # Cleanup broker for Python framework
-        if framework == "python" and broker_instance:
-            try:
-                logger.info("Shutting down SimpleMessageBroker in subprocess")
-                broker_instance.shutdown()
-            except Exception as e:
-                logger.warning(f"Error shutting down broker in subprocess: {e}")
-
-        # Only shutdown Ray if it was initialized
-        if framework == "ray":
-            try:
-                ray.shutdown()
-                logger.info("Ray shutdown completed")
-            except Exception as e:
-                logger.warning(f"Error during Ray shutdown: {e}")
-        else:
-            logger.info(f"{framework} pipeline process completed")
-
-
-def _launch_pipeline(
-    ingest_config: PipelineCreationSchema,
-    block: bool,
-    disable_dynamic_scaling: bool = None,
-    dynamic_memory_threshold: float = None,
-) -> Tuple[Union[RayPipeline, None], float]:
-    logger.info("Starting pipeline setup")
-
-    framework = ingest_config.pipeline_framework
-    logger.info(f"Using pipeline framework: {framework}")
-
-    # Store broker reference for cleanup
-    broker_instance = None
-    broker_thread = None
-
-    if framework == "ray":
-        dynamic_memory_scaling = not DISABLE_DYNAMIC_SCALING
-        if disable_dynamic_scaling is not None:
-            dynamic_memory_scaling = not disable_dynamic_scaling
-
-        dynamic_memory_threshold = dynamic_memory_threshold if dynamic_memory_threshold else DYNAMIC_MEMORY_THRESHOLD
-
-        scaling_config = ScalingConfig(
-            dynamic_memory_scaling=dynamic_memory_scaling,
-            dynamic_memory_threshold=dynamic_memory_threshold,
-            pid_kp=DYNAMIC_MEMORY_KP,
-            pid_ki=DYNAMIC_MEMORY_KI,
-            pid_ema_alpha=DYNAMIC_MEMORY_EMA_ALPHA,
-            pid_target_queue_depth=DYNAMIC_MEMORY_TARGET_QUEUE_DEPTH,
-            pid_penalty_factor=DYNAMIC_MEMORY_PENALTY_FACTOR,
-            pid_error_boost_factor=DYNAMIC_MEMORY_ERROR_BOOST_FACTOR,
-            rcm_memory_safety_buffer_fraction=DYNAMIC_MEMORY_RCM_MEMORY_SAFETY_BUFFER_FRACTION,
-        )
-
-        pipeline = RayPipeline(scaling_config=scaling_config)
-    elif framework == "python":
-        try:
-            from nv_ingest.framework.orchestration.python.python_pipeline import PythonPipeline
-
-            pipeline = PythonPipeline()
-        except ImportError as e:
-            logger.error(f"Failed to import Python pipeline: {e}")
-            raise ImportError(
-                "Python pipeline framework is not available. " "Ensure all Python pipeline dependencies are installed."
-            ) from e
-    else:
-        raise ValueError(f"Unsupported pipeline framework: {framework}. Must be 'ray' or 'python'.")
-
-    start_abs = datetime.now()
-
-    # Set up the ingestion pipeline - this may start a broker for Python framework
-    pipeline_setup_result = _setup_pipeline_with_framework(pipeline, ingest_config.model_dump())
-
-    # Extract broker info if returned from Python pipeline setup
-    if framework == "python" and isinstance(pipeline_setup_result, tuple):
-        _, broker_instance, broker_thread = pipeline_setup_result
-
-    # Record setup time
-    end_setup = start_run = datetime.now()
-    setup_elapsed = (end_setup - start_abs).total_seconds()
-    logger.info(f"Pipeline setup completed in {setup_elapsed:.2f} seconds")
-
-    # Run the pipeline
-    logger.debug("Running pipeline")
-    pipeline.start()
-
-    if block:
-        try:
-            while True:
-                time.sleep(5)
-        except KeyboardInterrupt:
-            logger.info("Interrupt received, shutting down pipeline.")
-            pipeline.stop()
-
-            # Cleanup broker for Python framework
-            if framework == "python" and broker_instance:
-                try:
-                    logger.info("Shutting down SimpleMessageBroker")
-                    broker_instance.shutdown()
-                except Exception as e:
-                    logger.warning(f"Error shutting down broker: {e}")
-
-            if framework == "ray":
-                ray.shutdown()
-                logger.info("Ray shutdown complete.")
-            else:
-                logger.info("Python pipeline shutdown complete.")
-
-        # Record execution times
-        end_run = datetime.now()
-        run_elapsed = (end_run - start_run).total_seconds()
-        total_elapsed = (end_run - start_abs).total_seconds()
-
-        logger.info(f"Pipeline run completed in {run_elapsed:.2f} seconds")
-        logger.info(f"Total time elapsed: {total_elapsed:.2f} seconds")
-
-        return None, total_elapsed
-    else:
-        return pipeline, 0.0
-
-
-=======
->>>>>>> 7eb09f22
 def run_pipeline(
     pipeline_config: Optional[PipelineConfigSchema] = None,
     block: bool = True,
