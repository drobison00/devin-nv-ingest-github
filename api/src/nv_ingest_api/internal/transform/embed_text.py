# SPDX-FileCopyrightText: Copyright (c) 2024-25, NVIDIA CORPORATION & AFFILIATES.
# All rights reserved.
# SPDX-License-Identifier: Apache-2.0

import logging
from concurrent.futures import ThreadPoolExecutor
from functools import partial
from typing import Any, Dict, Tuple, Optional, Iterable, List

import pandas as pd
from openai import OpenAI

from nv_ingest_api.internal.enums.common import ContentTypeEnum
from nv_ingest_api.internal.schemas.transform.transform_text_embedding_schema import TextEmbeddingSchema

logger = logging.getLogger(__name__)


MULTI_MODAL_MODELS = ["llama-3.2-nemoretriever-1b-vlm-embed-v1"]


# ------------------------------------------------------------------------------
# Asynchronous Embedding Requests
# ------------------------------------------------------------------------------


def _make_async_request(
    prompts: List[str],
    api_key: str,
    embedding_nim_endpoint: str,
    embedding_model: str,
    encoding_format: str,
    input_type: str,
    truncate: str,
    filter_errors: bool,
    modalities: Optional[List[str]] = None,
) -> list:
    """
    Interacts directly with the NIM embedding service to calculate embeddings for a batch of prompts.

    Parameters
    ----------
    prompts : List[str]
        A list of prompt strings for which embeddings are to be calculated.
    api_key : str
        API key for authentication with the embedding service.
    embedding_nim_endpoint : str
        Base URL for the NIM embedding service.
    embedding_model : str
        The model to use for generating embeddings.
    encoding_format : str
        The desired encoding format.
    input_type : str
        The type of input data.
    truncate : str
        Truncation setting for the input data.
    filter_errors : bool
        Flag indicating whether to filter errors in the response.

    Returns
    -------
    list
        A dictionary with keys "embedding" (the embedding results) and "info_msg" (any error info).

    Raises
    ------
    RuntimeError
        If an error occurs during the embedding request, with an info message attached.
    """
    response = {}

    try:
        client = OpenAI(
            api_key=api_key,
            base_url=embedding_nim_endpoint,
        )

        extra_body = {
            "input_type": input_type,
            "truncate": truncate,
        }
        if modalities:
            extra_body["modality"] = modalities

        resp = client.embeddings.create(
            input=prompts,
            model=embedding_model,
            encoding_format=encoding_format,
            extra_body=extra_body,
        )

        response["embedding"] = resp.data
        response["info_msg"] = None

    except Exception as err:
        # Truncate error message to prevent memory blowup from large text content
        err_str = str(err)
        if len(err_str) > 500:
            truncated_err = err_str[:200] + "... [truncated to prevent memory blowup] ..." + err_str[-100:]
        else:
            truncated_err = err_str

<<<<<<< HEAD
        raise RuntimeError(f"Embedding error occurred: {err}") from err
=======
        raise RuntimeError(f"Embedding error occurred: {truncated_err}") from err
>>>>>>> db45d9c5

    return response


def _async_request_handler(
    prompts: List[str],
    api_key: str,
    embedding_nim_endpoint: str,
    embedding_model: str,
    encoding_format: str,
    input_type: str,
    truncate: str,
    filter_errors: bool,
    modalities: Optional[List[str]] = None,
) -> List[dict]:
    """
    Gathers calculated embedding results from the NIM embedding service concurrently.

    Parameters
    ----------
    prompts : List[str]
        A list of prompt batches.
    api_key : str
        API key for authentication.
    embedding_nim_endpoint : str
        Base URL for the NIM embedding service.
    embedding_model : str
        The model to use for generating embeddings.
    encoding_format : str
        The desired encoding format.
    input_type : str
        The type of input data.
    truncate : str
        Truncation setting for the input data.
    filter_errors : bool
        Flag indicating whether to filter errors in the response.

    Returns
    -------
    List[dict]
        A list of response dictionaries from the embedding service.
    """
    if modalities is None:
        modalities = [None] * len(prompts)

    with ThreadPoolExecutor() as executor:
        futures = [
            executor.submit(
                _make_async_request,
                prompts=prompt_batch,
                api_key=api_key,
                embedding_nim_endpoint=embedding_nim_endpoint,
                embedding_model=embedding_model,
                encoding_format=encoding_format,
                input_type=input_type,
                truncate=truncate,
                filter_errors=filter_errors,
                modalities=modality_batch,
            )
            for prompt_batch, modality_batch in zip(prompts, modalities)
        ]
        results = [future.result() for future in futures]

    return results


def _async_runner(
    prompts: List[str],
    api_key: str,
    embedding_nim_endpoint: str,
    embedding_model: str,
    encoding_format: str,
    input_type: str,
    truncate: str,
    filter_errors: bool,
    modalities: Optional[List[str]] = None,
) -> dict:
    """
    Concurrently launches all NIM embedding requests and flattens the results.

    Parameters
    ----------
    prompts : List[str]
        A list of prompt batches.
    api_key : str
        API key for authentication.
    embedding_nim_endpoint : str
        Base URL for the NIM embedding service.
    embedding_model : str
        The model to use for generating embeddings.
    encoding_format : str
        The desired encoding format.
    input_type : str
        The type of input data.
    truncate : str
        Truncation setting for the input data.
    filter_errors : bool
        Flag indicating whether to filter errors in the response.

    Returns
    -------
    dict
        A dictionary with keys "embeddings" (flattened embedding results) and "info_msgs" (error messages).
    """
    results = _async_request_handler(
        prompts,
        api_key,
        embedding_nim_endpoint,
        embedding_model,
        encoding_format,
        input_type,
        truncate,
        filter_errors,
        modalities=modalities,
    )

    flat_results = {"embeddings": [], "info_msgs": []}
    for batch_dict in results:
        info_msg = batch_dict["info_msg"]
        for embedding in batch_dict["embedding"]:
            if not isinstance(embedding, list):
                if embedding is not None:
                    flat_results["embeddings"].append(embedding.embedding)
                else:
                    flat_results["embeddings"].append(embedding)
            else:
                flat_results["embeddings"].append(embedding)
            flat_results["info_msgs"].append(info_msg)

    return flat_results


# ------------------------------------------------------------------------------
# Pandas UDFs for Content Extraction
# ------------------------------------------------------------------------------


def _add_embeddings(row, embeddings, info_msgs):
    """
    Updates a DataFrame row with embedding data and associated error info.
    Ensures the 'embedding' field is always present, even if None.

    Parameters
    ----------
    row : pandas.Series
        A row of the DataFrame.
    embeddings : dict
        Dictionary mapping row indices to embeddings.
    info_msgs : dict
        Dictionary mapping row indices to info message dicts.

    Returns
    -------
    pandas.Series
        The updated row with 'embedding', 'info_message_metadata', and
        '_contains_embeddings' appropriately set.
    """
    embedding = embeddings.get(row.name, None)
    info_msg = info_msgs.get(row.name, None)

    # Always set embedding, even if None
    row["metadata"]["embedding"] = embedding

    if info_msg:
        row["metadata"]["info_message_metadata"] = info_msg
        row["document_type"] = ContentTypeEnum.INFO_MSG
        row["_contains_embeddings"] = False
    else:
        row["_contains_embeddings"] = embedding is not None

    return row


def _format_image_input_string(image_b64: Optional[str]) -> str:
    if not image_b64:
        return
    return f"data:image/png;base64,{image_b64}"


def _format_text_image_pair_input_string(text: Optional[str], image_b64: Optional[str]) -> str:
    if (not text) or (not text.strip()) or (not image_b64):
        return
    return f"{text.strip()} {_format_image_input_string(image_b64)}"


def _get_pandas_text_content(row, modality="text"):
    """
    Extracts text content from a DataFrame row.

    Parameters
    ----------
    row : pandas.Series
        A row containing the 'content' key.

    Returns
    -------
    str
        The text content from the row.
    """
    return row["content"]


def _get_pandas_table_content(row, modality="text"):
    """
    Extracts table/chart content from a DataFrame row.

    Parameters
    ----------
    row : pandas.Series
        A row containing 'table_metadata' with 'table_content'.

    Returns
    -------
    str
        The table/chart content from the row.
    """
    if modality == "text":
        content = row.get("table_metadata", {}).get("table_content")
    elif modality == "image":
        content = _format_image_input_string(row.get("content"))
    elif modality == "text_image":
        text = row.get("table_metadata", {}).get("table_content")
        image = row.get("content")
        content = _format_text_image_pair_input_string(text, image)

    return content


def _get_pandas_image_content(row, modality="text"):
    """
    Extracts image caption content from a DataFrame row.

    Parameters
    ----------
    row : pandas.Series
        A row containing 'image_metadata' with 'caption'.

    Returns
    -------
    str
        The image caption from the row.
    """
    subtype = row.get("content_metadata", {}).get("subtype")
    if modality == "text":
        if subtype == "page_image":
            content = row.get("image_metadata", {}).get("text")
        else:
            content = row.get("image_metadata", {}).get("caption")
    elif modality == "image":
        content = _format_image_input_string(row.get("content"))
    elif modality == "text_image":
        if subtype == "page_image":
            text = row.get("image_metadata", {}).get("text")
        else:
            text = row.get("image_metadata", {}).get("caption")
        image = row.get("content")
        content = _format_text_image_pair_input_string(text, image)

    if subtype == "page_image":
        # A workaround to save memory for full page images.
        row["content"] = ""

    return content


def _get_pandas_audio_content(row, modality="text"):
    """
    A pandas UDF used to select extracted audio transcription to be used to create embeddings.
    """
    return row.get("audio_metadata", {}).get("audio_transcript")


# ------------------------------------------------------------------------------
# Batch Processing Utilities
# ------------------------------------------------------------------------------


def _batch_generator(iterable: Iterable, batch_size: int = 10):
    """
    Yields batches of a specified size from an iterable.

    Parameters
    ----------
    iterable : Iterable
        The iterable to batch.
    batch_size : int, optional
        The size of each batch (default is 10).

    Yields
    ------
    list
        A batch of items from the iterable.
    """
    iter_len = len(iterable)
    for idx in range(0, iter_len, batch_size):
        yield iterable[idx : min(idx + batch_size, iter_len)]


def _generate_batches(prompts: List[str], batch_size: int = 100) -> List[str]:
    """
    Splits a list of prompts into batches.

    Parameters
    ----------
    prompts : List[str]
        The list of prompt strings.
    batch_size : int, optional
        The desired batch size (default is 100).

    Returns
    -------
    List[List[str]]
        A list of batches, each containing a subset of the prompts.
    """
    return [batch for batch in _batch_generator(prompts, batch_size)]


# ------------------------------------------------------------------------------
# DataFrame Concatenation Utility
# ------------------------------------------------------------------------------


def _concatenate_extractions_pandas(
    base_df: pd.DataFrame, dataframes: List[pd.DataFrame], masks: List[pd.Series]
) -> pd.DataFrame:
    """
    Concatenates processed DataFrame rows (with embeddings) with unprocessed rows from the base DataFrame.

    Parameters
    ----------
    base_df : pd.DataFrame
        The original DataFrame.
    dataframes : List[pd.DataFrame]
        List of DataFrames that have been enriched with embeddings.
    masks : List[pd.Series]
        List of boolean masks indicating the rows that were processed.

    Returns
    -------
    pd.DataFrame
        The concatenated DataFrame with embeddings applied where available.
    """
    unified_mask = pd.Series(False, index=base_df.index)
    for mask in masks:
        unified_mask = unified_mask | mask

    df_no_text = base_df.loc[~unified_mask].copy()
    df_no_text["_contains_embeddings"] = False

    dataframes.append(df_no_text)
    combined_df = pd.concat(dataframes, axis=0, ignore_index=True).reset_index(drop=True)
    return combined_df


# ------------------------------------------------------------------------------
# Embedding Extraction Pipeline
# ------------------------------------------------------------------------------


def does_model_support_multimodal_embeddings(model: str) -> bool:
    """
    Checks if a given model supports multi-modal embeddings.

    Parameters
    ----------
    model : str
        The name of the model.

    Returns
    -------
    bool
        True if the model supports multi-modal embeddings, False otherwise.
    """
    return model in MULTI_MODAL_MODELS


def transform_create_text_embeddings_internal(
    df_transform_ledger: pd.DataFrame,
    task_config: Dict[str, Any],
    transform_config: TextEmbeddingSchema = TextEmbeddingSchema(),
    execution_trace_log: Optional[Dict] = None,
) -> Tuple[pd.DataFrame, Dict]:
    """
    Generates text embeddings for supported content types (TEXT, STRUCTURED, IMAGE, AUDIO)
    from a pandas DataFrame using asynchronous requests.

    This function ensures that even if the extracted content is empty or None,
    the embedding field is explicitly created and set to None.

    Parameters
    ----------
    df_transform_ledger : pd.DataFrame
        The DataFrame containing content for embedding extraction.
    task_config : Dict[str, Any]
        Dictionary containing task properties (e.g., filter error flag).
    transform_config : TextEmbeddingSchema, optional
        Validated configuration for text embedding extraction.
    execution_trace_log : Optional[Dict], optional
        Optional trace information for debugging or logging (default is None).

    Returns
    -------
    Tuple[pd.DataFrame, Dict]
        A tuple containing:
            - The updated DataFrame with embeddings applied.
            - A dictionary with trace information.
    """
    api_key = task_config.get("api_key") or transform_config.api_key
    endpoint_url = task_config.get("endpoint_url") or transform_config.embedding_nim_endpoint
    model_name = task_config.get("model_name") or transform_config.embedding_model

    if execution_trace_log is None:
        execution_trace_log = {}
        logger.debug("No trace_info provided. Initialized empty trace_info dictionary.")

    if df_transform_ledger.empty:
        return df_transform_ledger, {"trace_info": execution_trace_log}

    embedding_dataframes = []
    content_masks = []

    pandas_content_extractor = {
        ContentTypeEnum.TEXT: _get_pandas_text_content,
        ContentTypeEnum.STRUCTURED: _get_pandas_table_content,
        ContentTypeEnum.IMAGE: _get_pandas_image_content,
        ContentTypeEnum.AUDIO: _get_pandas_audio_content,
        ContentTypeEnum.VIDEO: lambda x: None,  # Not supported yet.
    }
    task_type_to_modality = {
        ContentTypeEnum.TEXT: task_config.get("text_elements_modality") or transform_config.text_elements_modality,
        ContentTypeEnum.STRUCTURED: (
            task_config.get("structured_elements_modality") or transform_config.structured_elements_modality
        ),
        ContentTypeEnum.IMAGE: task_config.get("image_elements_modality") or transform_config.image_elements_modality,
        ContentTypeEnum.AUDIO: task_config.get("audio_elements_modality") or transform_config.audio_elements_modality,
        ContentTypeEnum.VIDEO: lambda x: None,  # Not supported yet.
    }

    def _content_type_getter(row):
        return row["content_metadata"]["type"]

    for content_type, content_getter in pandas_content_extractor.items():
        if not content_getter:
            logger.warning(f"Skipping text_embedding generation for unsupported content type: {content_type}")
            continue

        # Get rows matching the content type
        content_mask = df_transform_ledger["metadata"].apply(_content_type_getter) == content_type.value
        if not content_mask.any():
            continue

        # Always include all content_mask rows and prepare them
        df_content = df_transform_ledger.loc[content_mask].copy().reset_index(drop=True)

        # Extract content and normalize empty or non-str to None
        extracted_content = (
            df_content["metadata"]
            .apply(partial(content_getter, modality=task_type_to_modality[content_type]))
            .apply(lambda x: x.strip() if isinstance(x, str) and x.strip() else None)
        )
        df_content["_content"] = extracted_content

        # Prepare batches for only valid (non-None) content
        valid_content_mask = df_content["_content"].notna()
        if valid_content_mask.any():
            filtered_content_list = df_content.loc[valid_content_mask, "_content"].tolist()
            filtered_content_batches = _generate_batches(filtered_content_list, batch_size=transform_config.batch_size)

            if model_name in MULTI_MODAL_MODELS:
                modality_list = [task_type_to_modality[content_type]] * len(filtered_content_list)
                modality_batches = _generate_batches(modality_list, batch_size=transform_config.batch_size)
            else:
                modality_batches = None

            content_embeddings = _async_runner(
                filtered_content_batches,
                api_key,
                endpoint_url,
                model_name,
                transform_config.encoding_format,
                transform_config.input_type,
                transform_config.truncate,
                False,
                modalities=modality_batches,
            )
            # Build a simple row index -> embedding map
            embeddings_dict = dict(
                zip(df_content.loc[valid_content_mask].index, content_embeddings.get("embeddings", []))
            )
            info_msgs_dict = dict(
                zip(df_content.loc[valid_content_mask].index, content_embeddings.get("info_msgs", []))
            )
        else:
            embeddings_dict = {}
            info_msgs_dict = {}

        # Apply embeddings or None to all rows
        df_content = df_content.apply(_add_embeddings, embeddings=embeddings_dict, info_msgs=info_msgs_dict, axis=1)

        embedding_dataframes.append(df_content)
        content_masks.append(content_mask)

    combined_df = _concatenate_extractions_pandas(df_transform_ledger, embedding_dataframes, content_masks)
    return combined_df, {"trace_info": execution_trace_log}<|MERGE_RESOLUTION|>--- conflicted
+++ resolved
@@ -100,11 +100,7 @@
         else:
             truncated_err = err_str
 
-<<<<<<< HEAD
-        raise RuntimeError(f"Embedding error occurred: {err}") from err
-=======
         raise RuntimeError(f"Embedding error occurred: {truncated_err}") from err
->>>>>>> db45d9c5
 
     return response
 
