--- conflicted
+++ resolved
@@ -3,15 +3,11 @@
 # SPDX-License-Identifier: Apache-2.0
 
 # SPDX-FileCopyrightText: Copyright (c) 2024 NVIDIA CORPORATION & AFFILIATES. All rights reserved.
-
-# noqa
-# flake8: noqa
 
 import io
 import json
 import logging
 import os
-import sys
 import tempfile
 from concurrent.futures import Future
 from unittest.mock import ANY
@@ -45,17 +41,8 @@
 from nv_ingest_client.util.vdb.milvus import Milvus
 from nv_ingest_client.util.vdb import VDB
 
-<<<<<<< HEAD
-# Add path to tests directory for utilities
-sys.path.append(os.path.join(os.path.dirname(__file__), "..", "..", "..", "tests"))
-from utilities_for_test import get_project_root
-=======
->>>>>>> db45d9c5
 
 MODULE_UNDER_TEST = f"{module_under_test.__name__}"
-
-# Get the project root for proper path resolution
-PROJECT_ROOT = get_project_root(__file__)
 
 
 @pytest.fixture
@@ -78,13 +65,6 @@
 
 @pytest.fixture
 def documents():
-<<<<<<< HEAD
-    if PROJECT_ROOT:
-        return [os.path.join(PROJECT_ROOT, "data", "multimodal_test.pdf")]
-    else:
-        # Fallback to relative path if project root not found
-        return ["data/multimodal_test.pdf"]
-=======
     # Use utilities to find the actual data directory
     git_root = get_git_root(__file__)
     if git_root:
@@ -102,24 +82,10 @@
 
     # If no actual test file found, fall back to the original path
     return ["data/multimodal_test.pdf"]
->>>>>>> db45d9c5
 
 
 @pytest.fixture
 def text_documents():
-<<<<<<< HEAD
-    if PROJECT_ROOT:
-        return [
-            os.path.join(PROJECT_ROOT, "data", "test.txt"),
-            os.path.join(PROJECT_ROOT, "data", "test.html"),
-            os.path.join(PROJECT_ROOT, "data", "test.json"),
-            os.path.join(PROJECT_ROOT, "data", "test.md"),
-            os.path.join(PROJECT_ROOT, "data", "test.sh"),
-        ]
-    else:
-        # Fallback to relative paths if project root not found
-        return ["data/test.txt", "data/test.html", "data/test.json", "data/test.md", "data/test.sh"]
-=======
     # Use utilities to find the actual data directory
     git_root = get_git_root(__file__)
     if git_root:
@@ -161,7 +127,6 @@
         "data/test.md",
         "data/test.sh",
     ]
->>>>>>> db45d9c5
 
 
 @pytest.fixture
@@ -298,13 +263,12 @@
 
 
 def test_split_task_some_args(ingestor):
-    ingestor.split(tokenizer="intfloat/e5-large-unsupervised", chunk_size=42, chunk_overlap=20)
+    ingestor.split(tokenizer="intfloat/e5-large-unsupervised", chunk_size=42)
 
     task = ingestor._job_specs.job_specs["pdf"][0]._tasks[0]
     assert isinstance(task, SplitTask)
     assert task._tokenizer == "intfloat/e5-large-unsupervised"
     assert task._chunk_size == 42
-    assert task._chunk_overlap == 20
 
 
 def test_store_task_no_args(ingestor):
