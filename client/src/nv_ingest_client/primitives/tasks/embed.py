# SPDX-FileCopyrightText: Copyright (c) 2024, NVIDIA CORPORATION & AFFILIATES.
# All rights reserved.
# SPDX-License-Identifier: Apache-2.0
# pylint: disable=too-few-public-methods
# pylint: disable=too-many-arguments

import logging
from typing import Any
from typing import Dict
from typing import Optional

<<<<<<< HEAD
from pydantic import BaseModel
from pydantic import ConfigDict
from pydantic import Field
from pydantic import model_validator
=======
from nv_ingest_api.internal.schemas.meta.ingest_job_schema import IngestTaskEmbedSchema
>>>>>>> 5a4f8042

from .task_base import Task

logger = logging.getLogger(__name__)


<<<<<<< HEAD
class EmbedTaskSchema(BaseModel):
    """
    Schema for embed task configuration.

    This schema contains configuration details for an embedding task,
    including the endpoint URL, model name, API key, and error filtering flag.

    Attributes
    ----------
    endpoint_url : Optional[str]
        URL of the embedding endpoint. Default is None.
    model_name : Optional[str]
        Name of the embedding model. Default is None.
    api_key : Optional[str]
        API key for authentication with the embedding service. Default is None.
    filter_errors : bool
        Flag to indicate whether errors should be filtered. Default is False.
    """

    endpoint_url: Optional[str] = None
    model_name: Optional[str] = None
    api_key: Optional[str] = Field(default=None, repr=False)
    filter_errors: bool = False

    text_elements_modality: Optional[Literal["text", "image", "text_image"]] = None
    image_elements_modality: Optional[Literal["text", "image", "text_image"]] = None
    structured_elements_modality: Optional[Literal["text", "image", "text_image"]] = None
    audio_elements_modality: Optional[Literal["text"]] = None

    @model_validator(mode="before")
    def handle_deprecated_fields(cls: Type["EmbedTaskSchema"], values: Dict[str, Any]) -> Dict[str, Any]:
        """
        Handle deprecated fields before model validation.

        This validator checks for the presence of deprecated keys ('text' and 'tables')
        in the input dictionary and removes them. Warnings are issued if these keys are found.

        Parameters
        ----------
        values : Dict[str, Any]
            Input dictionary of model values.

        Returns
        -------
        Dict[str, Any]
            The updated dictionary with deprecated fields removed.
        """
        if "text" in values:
            logger.warning(
                "'text' parameter is deprecated and will be ignored. Future versions will remove this argument."
            )
            values.pop("text")
        if "tables" in values:
            logger.warning(
                "'tables' parameter is deprecated and will be ignored. Future versions will remove this argument."
            )
            values.pop("tables")
        return values

    model_config = ConfigDict(extra="forbid")
    model_config["protected_namespaces"] = ()


=======
>>>>>>> 5a4f8042
class EmbedTask(Task):
    """
    Object for document embedding tasks.

    This class encapsulates the configuration and runtime state for an embedding task,
    including details like the endpoint URL, model name, and API key.
    """

    def __init__(
        self,
        endpoint_url: Optional[str] = None,
        model_name: Optional[str] = None,
        api_key: Optional[str] = None,
        text: Optional[bool] = None,
        tables: Optional[bool] = None,
        filter_errors: bool = False,
        text_elements_modality: Optional[str] = None,
        image_elements_modality: Optional[str] = None,
        structured_elements_modality: Optional[str] = None,
        audio_elements_modality: Optional[str] = None,
    ) -> None:
        """
        Initialize the EmbedTask configuration.

        Parameters
        ----------
        endpoint_url : Optional[str], optional
            URL of the embedding endpoint. Defaults to None.
        model_name : Optional[str], optional
            Name of the embedding model. Defaults to None.
        api_key : Optional[str], optional
            API key for the embedding service. Defaults to None.
        text : Optional[bool], optional
            Deprecated. This parameter is ignored if provided.
        tables : Optional[bool], optional
            Deprecated. This parameter is ignored if provided.
        filter_errors : bool, optional
            Flag indicating whether errors should be filtered. Defaults to False.
        """
        super().__init__()

        if text is not None:
            logger.warning(
                "'text' parameter is deprecated and will be ignored. Future versions will remove this argument."
            )
        if tables is not None:
            logger.warning(
                "'tables' parameter is deprecated and will be ignored. Future versions will remove this argument."
            )

        # Use the API schema for validation
        validated_data = IngestTaskEmbedSchema(
            endpoint_url=endpoint_url,
            model_name=model_name,
            api_key=api_key,
            filter_errors=filter_errors,
            text_elements_modality=text_elements_modality,
            image_elements_modality=image_elements_modality,
            structured_elements_modality=structured_elements_modality,
            audio_elements_modality=audio_elements_modality,
        )

        self._endpoint_url = validated_data.endpoint_url
        self._model_name = validated_data.model_name
        self._api_key = validated_data.api_key
        self._filter_errors = validated_data.filter_errors
        self._text_elements_modality = validated_data.text_elements_modality
        self._image_elements_modality = validated_data.image_elements_modality
        self._structured_elements_modality = validated_data.structured_elements_modality
        self._audio_elements_modality = validated_data.audio_elements_modality

    def __str__(self) -> str:
        """
        Return the string representation of the EmbedTask.

        The string includes the endpoint URL, model name, a redacted API key, and the error filtering flag.

        Returns
        -------
        str
            A string representation of the EmbedTask configuration.
        """
        info: str = "Embed Task:\n"
        if self._endpoint_url:
            info += f"  endpoint_url: {self._endpoint_url}\n"
        if self._model_name:
            info += f"  model_name: {self._model_name}\n"
        if self._api_key:
            info += "  api_key: [redacted]\n"
        info += f"  filter_errors: {self._filter_errors}\n"
        if self._text_elements_modality:
            info += f"  text_elements_modality: {self._text_elements_modality}\n"
        if self._image_elements_modality:
            info += f"  image_elements_modality: {self._image_elements_modality}\n"
        if self._structured_elements_modality:
            info += f"  structured_elements_modality: {self._structured_elements_modality}\n"
        if self._audio_elements_modality:
            info += f"  audio_elements_modality: {self._audio_elements_modality}\n"
        return info

    def to_dict(self) -> Dict[str, Any]:
        """
        Convert the EmbedTask configuration to a dictionary for submission.

        Returns
        -------
        Dict[str, Any]
            A dictionary containing the task type and properties, suitable for submission
            (e.g., to a Redis database).
        """
        task_properties: Dict[str, Any] = {"filter_errors": self._filter_errors}

        if self._endpoint_url:
            task_properties["endpoint_url"] = self._endpoint_url

        if self._model_name:
            task_properties["model_name"] = self._model_name

        if self._api_key:
            task_properties["api_key"] = self._api_key

        if self._text_elements_modality:
            task_properties["text_elements_modality"] = self._text_elements_modality

        if self._image_elements_modality:
            task_properties["image_elements_modality"] = self._image_elements_modality

        if self._structured_elements_modality:
            task_properties["structured_elements_modality"] = self._structured_elements_modality

        if self._audio_elements_modality:
            task_properties["audio_elements_modality"] = self._audio_elements_modality

        return {"type": "embed", "task_properties": task_properties}<|MERGE_RESOLUTION|>--- conflicted
+++ resolved
@@ -9,86 +9,13 @@
 from typing import Dict
 from typing import Optional
 
-<<<<<<< HEAD
-from pydantic import BaseModel
-from pydantic import ConfigDict
-from pydantic import Field
-from pydantic import model_validator
-=======
 from nv_ingest_api.internal.schemas.meta.ingest_job_schema import IngestTaskEmbedSchema
->>>>>>> 5a4f8042
 
 from .task_base import Task
 
 logger = logging.getLogger(__name__)
 
 
-<<<<<<< HEAD
-class EmbedTaskSchema(BaseModel):
-    """
-    Schema for embed task configuration.
-
-    This schema contains configuration details for an embedding task,
-    including the endpoint URL, model name, API key, and error filtering flag.
-
-    Attributes
-    ----------
-    endpoint_url : Optional[str]
-        URL of the embedding endpoint. Default is None.
-    model_name : Optional[str]
-        Name of the embedding model. Default is None.
-    api_key : Optional[str]
-        API key for authentication with the embedding service. Default is None.
-    filter_errors : bool
-        Flag to indicate whether errors should be filtered. Default is False.
-    """
-
-    endpoint_url: Optional[str] = None
-    model_name: Optional[str] = None
-    api_key: Optional[str] = Field(default=None, repr=False)
-    filter_errors: bool = False
-
-    text_elements_modality: Optional[Literal["text", "image", "text_image"]] = None
-    image_elements_modality: Optional[Literal["text", "image", "text_image"]] = None
-    structured_elements_modality: Optional[Literal["text", "image", "text_image"]] = None
-    audio_elements_modality: Optional[Literal["text"]] = None
-
-    @model_validator(mode="before")
-    def handle_deprecated_fields(cls: Type["EmbedTaskSchema"], values: Dict[str, Any]) -> Dict[str, Any]:
-        """
-        Handle deprecated fields before model validation.
-
-        This validator checks for the presence of deprecated keys ('text' and 'tables')
-        in the input dictionary and removes them. Warnings are issued if these keys are found.
-
-        Parameters
-        ----------
-        values : Dict[str, Any]
-            Input dictionary of model values.
-
-        Returns
-        -------
-        Dict[str, Any]
-            The updated dictionary with deprecated fields removed.
-        """
-        if "text" in values:
-            logger.warning(
-                "'text' parameter is deprecated and will be ignored. Future versions will remove this argument."
-            )
-            values.pop("text")
-        if "tables" in values:
-            logger.warning(
-                "'tables' parameter is deprecated and will be ignored. Future versions will remove this argument."
-            )
-            values.pop("tables")
-        return values
-
-    model_config = ConfigDict(extra="forbid")
-    model_config["protected_namespaces"] = ()
-
-
-=======
->>>>>>> 5a4f8042
 class EmbedTask(Task):
     """
     Object for document embedding tasks.
