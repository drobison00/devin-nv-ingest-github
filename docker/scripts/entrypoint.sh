--- conflicted
+++ resolved
@@ -60,10 +60,6 @@
     if [ "$_log_level" = "default" ]; then
         _log_level="warning"
     fi
-<<<<<<< HEAD
-    _log_level="warning"
-=======
->>>>>>> 1e4cc9a0
 
     # If no command is provided, run the default startup launch.
     if [ "${MESSAGE_CLIENT_TYPE}" != "simple" ]; then
