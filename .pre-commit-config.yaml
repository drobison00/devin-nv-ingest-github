repos:
  - repo: https://github.com/pre-commit/pre-commit-hooks
    rev: v5.0.0
    hooks:
<<<<<<< HEAD
      -   id: trailing-whitespace
          exclude: '^(docs|data)'
      -   id: end-of-file-fixer
      -   id: check-added-large-files
          args: ['--maxkb=1550']
      -   id: check-ast
      -   id: debug-statements
=======
    -   id: trailing-whitespace
        exclude: '(^(docs|data)/|\.md$)'
    -   id: end-of-file-fixer
    -   id: check-added-large-files
        args: [-- maxkb=1500]
    -   id: check-ast
    -   id: debug-statements
>>>>>>> 03863b6d

  - repo: https://github.com/psf/black
    rev: 24.10.0
    hooks:
      - id: black
        args: ["--line-length=120"]

  - repo: https://github.com/PyCQA/flake8
    rev: 7.1.1
    hooks:
      - id: flake8
        args: ["--max-line-length=120", "--extend-ignore=E203,E266,F403,F405"]<|MERGE_RESOLUTION|>--- conflicted
+++ resolved
@@ -2,15 +2,6 @@
   - repo: https://github.com/pre-commit/pre-commit-hooks
     rev: v5.0.0
     hooks:
-<<<<<<< HEAD
-      -   id: trailing-whitespace
-          exclude: '^(docs|data)'
-      -   id: end-of-file-fixer
-      -   id: check-added-large-files
-          args: ['--maxkb=1550']
-      -   id: check-ast
-      -   id: debug-statements
-=======
     -   id: trailing-whitespace
         exclude: '(^(docs|data)/|\.md$)'
     -   id: end-of-file-fixer
@@ -18,7 +9,6 @@
         args: [-- maxkb=1500]
     -   id: check-ast
     -   id: debug-statements
->>>>>>> 03863b6d
 
   - repo: https://github.com/psf/black
     rev: 24.10.0
